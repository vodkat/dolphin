/***************************************************************************
 *   Copyright (C) 2008 by David Faure <faure@kde.org>                     *
 *   Copyright (C) 2012 by Peter Penz <peter.penz19@gmail.com>             *
 *                                                                         *
 *   This program is free software; you can redistribute it and/or modify  *
 *   it under the terms of the GNU General Public License as published by  *
 *   the Free Software Foundation; either version 2 of the License, or     *
 *   (at your option) any later version.                                   *
 *                                                                         *
 *   This program is distributed in the hope that it will be useful,       *
 *   but WITHOUT ANY WARRANTY; without even the implied warranty of        *
 *   MERCHANTABILITY or FITNESS FOR A PARTICULAR PURPOSE.  See the         *
 *   GNU General Public License for more details.                          *
 *                                                                         *
 *   You should have received a copy of the GNU General Public License     *
 *   along with this program; if not, write to the                         *
 *   Free Software Foundation, Inc.,                                       *
 *   51 Franklin Street, Fifth Floor, Boston, MA 02110-1301 USA            *
 ***************************************************************************/

#include "dolphinviewactionhandler.h"

#include <config-baloo.h>

#include "settings/viewpropertiesdialog.h"
#include "views/dolphinview.h"
#include "views/zoomlevelinfo.h"

#include <QPointer>
#include <QMenu>

#include <KActionCollection>
#include <KActionMenu>
#include <kitemviews/kfileitemmodel.h>
#include <KLocalizedString>
#include <KNewFileMenu>
#include <KSelectAction>
#include <KToggleAction>
#include <KPropertiesDialog>
#include <KProtocolManager>
#include <QIcon>

#include "dolphindebug.h"

#ifdef HAVE_BALOO
    #include <Baloo/IndexerConfig>
#endif

DolphinViewActionHandler::DolphinViewActionHandler(KActionCollection* collection, QObject* parent) :
    QObject(parent),
    m_actionCollection(collection),
    m_currentView(0),
    m_sortByActions(),
    m_visibleRoles()
{
    Q_ASSERT(m_actionCollection);
    createActions();
}

void DolphinViewActionHandler::setCurrentView(DolphinView* view)
{
    Q_ASSERT(view);

    if (m_currentView) {
        disconnect(m_currentView, 0, this, 0);
    }

    m_currentView = view;

    connect(view, &DolphinView::modeChanged,
            this, &DolphinViewActionHandler::updateViewActions);
    connect(view, &DolphinView::previewsShownChanged,
            this, &DolphinViewActionHandler::slotPreviewsShownChanged);
    connect(view, &DolphinView::sortOrderChanged,
            this, &DolphinViewActionHandler::slotSortOrderChanged);
    connect(view, &DolphinView::sortFoldersFirstChanged,
            this, &DolphinViewActionHandler::slotSortFoldersFirstChanged);
    connect(view, &DolphinView::visibleRolesChanged,
            this, &DolphinViewActionHandler::slotVisibleRolesChanged);
    connect(view, &DolphinView::groupedSortingChanged,
            this, &DolphinViewActionHandler::slotGroupedSortingChanged);
    connect(view, &DolphinView::hiddenFilesShownChanged,
            this, &DolphinViewActionHandler::slotHiddenFilesShownChanged);
    connect(view, &DolphinView::sortRoleChanged,
            this, &DolphinViewActionHandler::slotSortRoleChanged);
    connect(view, &DolphinView::zoomLevelChanged,
            this, &DolphinViewActionHandler::slotZoomLevelChanged);
    connect(view, &DolphinView::writeStateChanged,
            this, &DolphinViewActionHandler::slotWriteStateChanged);
}

DolphinView* DolphinViewActionHandler::currentView()
{
    return m_currentView;
}

void DolphinViewActionHandler::createActions()
{
    // This action doesn't appear in the GUI, it's for the shortcut only.
    // KNewFileMenu takes care of the GUI stuff.
    QAction* newDirAction = m_actionCollection->addAction(QStringLiteral("create_dir"));
    newDirAction->setText(i18nc("@action", "Create Folder..."));
    m_actionCollection->setDefaultShortcut(newDirAction, Qt::Key_F10);
    newDirAction->setIcon(QIcon::fromTheme(QStringLiteral("folder-new")));
    newDirAction->setEnabled(false);    // Will be enabled in slotWriteStateChanged(bool) if the current URL is writable
    connect(newDirAction, &QAction::triggered, this, &DolphinViewActionHandler::createDirectory);

    // File menu

    KStandardAction::renameFile(this, &DolphinViewActionHandler::slotRename, m_actionCollection);

<<<<<<< HEAD
    KStandardAction::moveToTrash(this, &DolphinViewActionHandler::slotTrashActivated, m_actionCollection);
    KStandardAction::deleteFile(this, &DolphinViewActionHandler::slotDeleteItems, m_actionCollection);
=======
    auto deleteAction = KStandardAction::deleteFile(this, &DolphinViewActionHandler::slotDeleteItems, m_actionCollection);
    auto deleteShortcuts = deleteAction->shortcuts();
    if (!deleteShortcuts.contains(Qt::SHIFT | Qt::Key_Delete)) {
        deleteShortcuts.append(Qt::SHIFT | Qt::Key_Delete);
        m_actionCollection->setDefaultShortcuts(deleteAction, deleteShortcuts);
    }
>>>>>>> 478f404b

    // This action is useful for being enabled when KStandardAction::MoveToTrash should be
    // disabled and KStandardAction::DeleteFile is enabled (e.g. non-local files), so that Key_Del
    // can be used for deleting the file (#76016). It needs to be a separate action
    // so that the Edit menu isn't affected.
    QAction* deleteWithTrashShortcut = m_actionCollection->addAction(QStringLiteral("delete_shortcut"));
    // The descriptive text is just for the shortcuts editor.
    deleteWithTrashShortcut->setText(i18nc("@action \"Move to Trash\" for non-local files, etc.", "Delete (using shortcut for Trash)"));
    m_actionCollection->setDefaultShortcut(deleteWithTrashShortcut, QKeySequence::Delete);
    deleteWithTrashShortcut->setEnabled(false);
    connect(deleteWithTrashShortcut, &QAction::triggered, this, &DolphinViewActionHandler::slotDeleteItems);

    QAction *propertiesAction = m_actionCollection->addAction( QStringLiteral("properties") );
    // Well, it's the File menu in dolphinmainwindow and the Edit menu in dolphinpart... :)
    propertiesAction->setText( i18nc("@action:inmenu File", "Properties") );
    propertiesAction->setIcon(QIcon::fromTheme(QStringLiteral("document-properties")));
    m_actionCollection->setDefaultShortcuts(propertiesAction, {Qt::ALT + Qt::Key_Return, Qt::ALT + Qt::Key_Enter});
    connect(propertiesAction, &QAction::triggered, this, &DolphinViewActionHandler::slotProperties);

    // View menu
    KToggleAction* iconsAction = iconsModeAction();
    KToggleAction* compactAction = compactModeAction();
    KToggleAction* detailsAction = detailsModeAction();

    KSelectAction* viewModeActions = m_actionCollection->add<KSelectAction>(QStringLiteral("view_mode"));
    viewModeActions->setText(i18nc("@action:intoolbar", "View Mode"));
    viewModeActions->addAction(iconsAction);
    viewModeActions->addAction(compactAction);
    viewModeActions->addAction(detailsAction);
    viewModeActions->setToolBarMode(KSelectAction::MenuMode);
    connect(viewModeActions, static_cast<void(KSelectAction::*)(QAction*)>(&KSelectAction::triggered), this, &DolphinViewActionHandler::slotViewModeActionTriggered);

    KStandardAction::zoomIn(this,
                            &DolphinViewActionHandler::zoomIn,
                            m_actionCollection);

    KStandardAction::zoomOut(this,
                             &DolphinViewActionHandler::zoomOut,
                             m_actionCollection);

    KToggleAction* showPreview = m_actionCollection->add<KToggleAction>(QStringLiteral("show_preview"));
    showPreview->setText(i18nc("@action:intoolbar", "Preview"));
    showPreview->setToolTip(i18nc("@info", "Show preview of files and folders"));
    showPreview->setIcon(QIcon::fromTheme(QStringLiteral("view-preview")));
    connect(showPreview, &KToggleAction::triggered, this, &DolphinViewActionHandler::togglePreview);

    KToggleAction* sortDescending = m_actionCollection->add<KToggleAction>(QStringLiteral("descending"));
    sortDescending->setText(i18nc("@action:inmenu Sort", "Descending"));
    connect(sortDescending, &KToggleAction::triggered, this, &DolphinViewActionHandler::toggleSortOrder);

    KToggleAction* sortFoldersFirst = m_actionCollection->add<KToggleAction>(QStringLiteral("folders_first"));
    sortFoldersFirst->setText(i18nc("@action:inmenu Sort", "Folders First"));
    connect(sortFoldersFirst, &KToggleAction::triggered, this, &DolphinViewActionHandler::toggleSortFoldersFirst);

    // View -> Sort By
    QActionGroup* sortByActionGroup = createFileItemRolesActionGroup(QStringLiteral("sort_by_"));

    KActionMenu* sortByActionMenu = m_actionCollection->add<KActionMenu>(QStringLiteral("sort"));
    sortByActionMenu->setText(i18nc("@action:inmenu View", "Sort By"));
    sortByActionMenu->setDelayed(false);

    foreach (QAction* action, sortByActionGroup->actions()) {
        sortByActionMenu->addAction(action);
    }
    sortByActionMenu->addSeparator();
    sortByActionMenu->addAction(sortDescending);
    sortByActionMenu->addAction(sortFoldersFirst);

    // View -> Additional Information
    QActionGroup* visibleRolesGroup = createFileItemRolesActionGroup(QStringLiteral("show_"));

    KActionMenu* visibleRolesMenu = m_actionCollection->add<KActionMenu>(QStringLiteral("additional_info"));
    visibleRolesMenu->setText(i18nc("@action:inmenu View", "Additional Information"));
    visibleRolesMenu->setDelayed(false);

    foreach (QAction* action, visibleRolesGroup->actions()) {
        visibleRolesMenu->addAction(action);
    }

    KToggleAction* showInGroups = m_actionCollection->add<KToggleAction>(QStringLiteral("show_in_groups"));
    showInGroups->setIcon(QIcon::fromTheme(QStringLiteral("view-group")));
    showInGroups->setText(i18nc("@action:inmenu View", "Show in Groups"));
    connect(showInGroups, &KToggleAction::triggered, this, &DolphinViewActionHandler::toggleGroupedSorting);

    KToggleAction* showHiddenFiles = m_actionCollection->add<KToggleAction>(QStringLiteral("show_hidden_files"));
    showHiddenFiles->setText(i18nc("@action:inmenu View", "Hidden Files"));
    showHiddenFiles->setToolTip(i18nc("@info", "Visibility of hidden files and folders"));
    m_actionCollection->setDefaultShortcuts(showHiddenFiles, {Qt::ALT + Qt::Key_Period, Qt::Key_F8});
    connect(showHiddenFiles, &KToggleAction::triggered, this, &DolphinViewActionHandler::toggleShowHiddenFiles);

    QAction* adjustViewProps = m_actionCollection->addAction(QStringLiteral("view_properties"));
    adjustViewProps->setText(i18nc("@action:inmenu View", "Adjust View Properties..."));
    connect(adjustViewProps, &QAction::triggered, this, &DolphinViewActionHandler::slotAdjustViewProperties);
}

QActionGroup* DolphinViewActionHandler::createFileItemRolesActionGroup(const QString& groupPrefix)
{
    const bool isSortGroup = (groupPrefix == QLatin1String("sort_by_"));
    Q_ASSERT(isSortGroup || (!isSortGroup && groupPrefix == QLatin1String("show_")));

    QActionGroup* rolesActionGroup = new QActionGroup(m_actionCollection);
    rolesActionGroup->setExclusive(isSortGroup);
    if (isSortGroup) {
        connect(rolesActionGroup, &QActionGroup::triggered,
                this, &DolphinViewActionHandler::slotSortTriggered);
    } else {
        connect(rolesActionGroup, &QActionGroup::triggered,
                this, &DolphinViewActionHandler::toggleVisibleRole);
    }

    QString groupName;
    KActionMenu* groupMenu = 0;
    QActionGroup* groupMenuGroup = 0;

    bool indexingEnabled = false;
#ifdef HAVE_BALOO
    Baloo::IndexerConfig config;
    indexingEnabled = config.fileIndexingEnabled();
#endif

    const QList<KFileItemModel::RoleInfo> rolesInfo = KFileItemModel::rolesInformation();
    foreach (const KFileItemModel::RoleInfo& info, rolesInfo) {
        if (!isSortGroup && info.role == "text") {
            // It should not be possible to hide the "text" role
            continue;
        }

        KToggleAction* action = 0;
        const QString name = groupPrefix + info.role;
        if (info.group.isEmpty()) {
            action = m_actionCollection->add<KToggleAction>(name);
            action->setActionGroup(rolesActionGroup);
        } else {
            if (!groupMenu || info.group != groupName) {
                groupName = info.group;
                groupMenu = m_actionCollection->add<KActionMenu>(groupName);
                groupMenu->setText(groupName);
                groupMenu->setActionGroup(rolesActionGroup);

                groupMenuGroup = new QActionGroup(groupMenu);
                groupMenuGroup->setExclusive(isSortGroup);
                if (isSortGroup) {
                    connect(groupMenuGroup, &QActionGroup::triggered,
                            this, &DolphinViewActionHandler::slotSortTriggered);
                } else {
                    connect(groupMenuGroup, &QActionGroup::triggered,
                            this, &DolphinViewActionHandler::toggleVisibleRole);
                }
            }

            action = new KToggleAction(groupMenu);
            action->setActionGroup(groupMenuGroup);
            groupMenu->addAction(action);
        }
        action->setText(info.translation);
        action->setData(info.role);

        const bool enable = (!info.requiresBaloo && !info.requiresIndexer) ||
                            (info.requiresBaloo) ||
                            (info.requiresIndexer && indexingEnabled);
        action->setEnabled(enable);

        if (isSortGroup) {
            m_sortByActions.insert(info.role, action);
        } else {
            m_visibleRoles.insert(info.role, action);
        }
    }

    return rolesActionGroup;
}

void DolphinViewActionHandler::slotViewModeActionTriggered(QAction* action)
{
    const DolphinView::Mode mode = action->data().value<DolphinView::Mode>();
    m_currentView->setMode(mode);

    QAction* viewModeMenu = m_actionCollection->action(QStringLiteral("view_mode"));
    viewModeMenu->setIcon(action->icon());
}

void DolphinViewActionHandler::slotRename()
{
    emit actionBeingHandled();
    m_currentView->renameSelectedItems();
}

void DolphinViewActionHandler::slotTrashActivated()
{
    emit actionBeingHandled();
    m_currentView->trashSelectedItems();
}

void DolphinViewActionHandler::slotDeleteItems()
{
    emit actionBeingHandled();
    m_currentView->deleteSelectedItems();
}

void DolphinViewActionHandler::togglePreview(bool show)
{
    emit actionBeingHandled();
    m_currentView->setPreviewsShown(show);
}

void DolphinViewActionHandler::slotPreviewsShownChanged(bool shown)
{
    Q_UNUSED(shown);
    // It is not enough to update the 'Show Preview' action, also
    // the 'Zoom In' and 'Zoom Out' actions must be adapted.
    updateViewActions();
}

QString DolphinViewActionHandler::currentViewModeActionName() const
{
    switch (m_currentView->mode()) {
    case DolphinView::IconsView:
        return QStringLiteral("icons");
    case DolphinView::DetailsView:
        return QStringLiteral("details");
    case DolphinView::CompactView:
        return QStringLiteral("compact");
    default:
        Q_ASSERT(false);
        break;
    }
    return QString(); // can't happen
}

KActionCollection* DolphinViewActionHandler::actionCollection()
{
    return m_actionCollection;
}

void DolphinViewActionHandler::updateViewActions()
{
    QAction* viewModeAction = m_actionCollection->action(currentViewModeActionName());
    if (viewModeAction) {
        viewModeAction->setChecked(true);

        QAction* viewModeMenu = m_actionCollection->action(QStringLiteral("view_mode"));
        viewModeMenu->setIcon(viewModeAction->icon());
    }

    QAction* showPreviewAction = m_actionCollection->action(QStringLiteral("show_preview"));
    showPreviewAction->setChecked(m_currentView->previewsShown());

    slotSortOrderChanged(m_currentView->sortOrder());
    slotSortFoldersFirstChanged(m_currentView->sortFoldersFirst());
    slotVisibleRolesChanged(m_currentView->visibleRoles(), QList<QByteArray>());
    slotGroupedSortingChanged(m_currentView->groupedSorting());
    slotSortRoleChanged(m_currentView->sortRole());
    slotZoomLevelChanged(m_currentView->zoomLevel(), -1);

    // Updates the "show_hidden_files" action state and icon
    slotHiddenFilesShownChanged(m_currentView->hiddenFilesShown());
}

void DolphinViewActionHandler::zoomIn()
{
    const int level = m_currentView->zoomLevel();
    m_currentView->setZoomLevel(level + 1);
    updateViewActions();
}

void DolphinViewActionHandler::zoomOut()
{
    const int level = m_currentView->zoomLevel();
    m_currentView->setZoomLevel(level - 1);
    updateViewActions();
}

void DolphinViewActionHandler::toggleSortOrder()
{
    const Qt::SortOrder order = (m_currentView->sortOrder() == Qt::AscendingOrder) ?
                                Qt::DescendingOrder :
                                Qt::AscendingOrder;
    m_currentView->setSortOrder(order);
}

void DolphinViewActionHandler::toggleSortFoldersFirst()
{
    const bool sortFirst = m_currentView->sortFoldersFirst();
    m_currentView->setSortFoldersFirst(!sortFirst);
}

void DolphinViewActionHandler::slotSortOrderChanged(Qt::SortOrder order)
{
    QAction* descending = m_actionCollection->action(QStringLiteral("descending"));
    const bool sortDescending = (order == Qt::DescendingOrder);
    descending->setChecked(sortDescending);
}

void DolphinViewActionHandler::slotSortFoldersFirstChanged(bool foldersFirst)
{
    m_actionCollection->action(QStringLiteral("folders_first"))->setChecked(foldersFirst);
}

void DolphinViewActionHandler::toggleVisibleRole(QAction* action)
{
    emit actionBeingHandled();

    const QByteArray toggledRole = action->data().toByteArray();

    QList<QByteArray> roles = m_currentView->visibleRoles();

    const bool show = action->isChecked();

    const int index = roles.indexOf(toggledRole);
    const bool containsInfo = (index >= 0);
    if (show && !containsInfo) {
        roles.append(toggledRole);
        m_currentView->setVisibleRoles(roles);
    } else if (!show && containsInfo) {
        roles.removeAt(index);
        m_currentView->setVisibleRoles(roles);
        Q_ASSERT(roles.indexOf(toggledRole) < 0);
    }
}

void DolphinViewActionHandler::slotVisibleRolesChanged(const QList<QByteArray>& current,
                                                       const QList<QByteArray>& previous)
{
    Q_UNUSED(previous);

    const QSet<QByteArray> checkedRoles = current.toSet();
    QHashIterator<QByteArray, KToggleAction*> it(m_visibleRoles);
    while (it.hasNext()) {
        it.next();
        const QByteArray& role = it.key();
        KToggleAction* action = it.value();
        action->setChecked(checkedRoles.contains(role));
    }
}

void DolphinViewActionHandler::toggleGroupedSorting(bool grouped)
{
    m_currentView->setGroupedSorting(grouped);
}

void DolphinViewActionHandler::slotGroupedSortingChanged(bool groupedSorting)
{
    QAction* showInGroupsAction = m_actionCollection->action(QStringLiteral("show_in_groups"));
    showInGroupsAction->setChecked(groupedSorting);
}

void DolphinViewActionHandler::toggleShowHiddenFiles(bool show)
{
    emit actionBeingHandled();
    m_currentView->setHiddenFilesShown(show);
}

void DolphinViewActionHandler::slotHiddenFilesShownChanged(bool shown)
{
    QAction* showHiddenFilesAction = m_actionCollection->action(QStringLiteral("show_hidden_files"));
    showHiddenFilesAction->setChecked(shown);

    // #374508: don't overwrite custom icons.
    const QString iconName = showHiddenFilesAction->icon().name();
    if (!iconName.isEmpty() && iconName != QLatin1String("visibility") && iconName != QLatin1String("hint")) {
        return;
    }

    showHiddenFilesAction->setIcon(QIcon::fromTheme(shown ? QStringLiteral("visibility") : QStringLiteral("hint")));
}

void DolphinViewActionHandler::slotWriteStateChanged(bool isFolderWritable)
{
    m_actionCollection->action(QStringLiteral("create_dir"))->setEnabled(isFolderWritable &&
                                                                         KProtocolManager::supportsMakeDir(currentView()->url()));
}

KToggleAction* DolphinViewActionHandler::iconsModeAction()
{
    KToggleAction* iconsView = m_actionCollection->add<KToggleAction>(QStringLiteral("icons"));
    iconsView->setText(i18nc("@action:inmenu View Mode", "Icons"));
    iconsView->setToolTip(i18nc("@info", "Icons view mode"));
    m_actionCollection->setDefaultShortcut(iconsView, Qt::CTRL | Qt::Key_1);
    iconsView->setIcon(QIcon::fromTheme(QStringLiteral("view-list-icons")));
    iconsView->setData(QVariant::fromValue(DolphinView::IconsView));
    return iconsView;
}

KToggleAction* DolphinViewActionHandler::compactModeAction()
{
    KToggleAction* iconsView = m_actionCollection->add<KToggleAction>(QStringLiteral("compact"));
    iconsView->setText(i18nc("@action:inmenu View Mode", "Compact"));
    iconsView->setToolTip(i18nc("@info", "Compact view mode"));
    m_actionCollection->setDefaultShortcut(iconsView, Qt::CTRL | Qt::Key_2);
    iconsView->setIcon(QIcon::fromTheme(QStringLiteral("view-list-details"))); // TODO: discuss with Oxygen-team the wrong (?) name
    iconsView->setData(QVariant::fromValue(DolphinView::CompactView));
    return iconsView;
}

KToggleAction* DolphinViewActionHandler::detailsModeAction()
{
    KToggleAction* detailsView = m_actionCollection->add<KToggleAction>(QStringLiteral("details"));
    detailsView->setText(i18nc("@action:inmenu View Mode", "Details"));
    detailsView->setToolTip(i18nc("@info", "Details view mode"));
    m_actionCollection->setDefaultShortcut(detailsView, Qt::CTRL | Qt::Key_3);
    detailsView->setIcon(QIcon::fromTheme(QStringLiteral("view-list-tree")));
    detailsView->setData(QVariant::fromValue(DolphinView::DetailsView));
    return detailsView;
}

void DolphinViewActionHandler::slotSortRoleChanged(const QByteArray& role)
{
    KToggleAction* action = m_sortByActions.value(role);
    if (action) {
        action->setChecked(true);

        if (!action->icon().isNull()) {
            QAction* sortByMenu = m_actionCollection->action(QStringLiteral("sort"));
            sortByMenu->setIcon(action->icon());
        }
    }
}

void DolphinViewActionHandler::slotZoomLevelChanged(int current, int previous)
{
    Q_UNUSED(previous);

    QAction* zoomInAction = m_actionCollection->action(KStandardAction::name(KStandardAction::ZoomIn));
    if (zoomInAction) {
        zoomInAction->setEnabled(current < ZoomLevelInfo::maximumLevel());
    }

    QAction* zoomOutAction = m_actionCollection->action(KStandardAction::name(KStandardAction::ZoomOut));
    if (zoomOutAction) {
        zoomOutAction->setEnabled(current > ZoomLevelInfo::minimumLevel());
    }
}

void DolphinViewActionHandler::slotSortTriggered(QAction* action)
{
    // The radiobuttons of the "Sort By"-menu are split between the main-menu
    // and several sub-menus. Because of this they don't have a common
    // action-group that assures an exclusive toggle-state between the main-menu
    // actions and the sub-menu-actions. If an action gets checked, it must
    // be assured that all other actions get unchecked.
    QAction* sortByMenu =  m_actionCollection->action(QStringLiteral("sort"));
    foreach (QAction* groupAction, sortByMenu->menu()->actions()) {
        KActionMenu* actionMenu = qobject_cast<KActionMenu*>(groupAction);
        if (actionMenu) {
            foreach (QAction* subAction, actionMenu->menu()->actions()) {
                subAction->setChecked(false);
            }
        } else if (groupAction->actionGroup()) {
            groupAction->setChecked(false);
        }
    }
    action->setChecked(true);

    // Apply the activated sort-role to the view
    const QByteArray role = action->data().toByteArray();
    m_currentView->setSortRole(role);
}

void DolphinViewActionHandler::slotAdjustViewProperties()
{
    emit actionBeingHandled();
    QPointer<ViewPropertiesDialog> dialog = new ViewPropertiesDialog(m_currentView);
    dialog->exec();
    delete dialog;
}

void DolphinViewActionHandler::slotProperties()
{
    KPropertiesDialog* dialog = 0;
    const KFileItemList list = m_currentView->selectedItems();
    if (list.isEmpty()) {
        const QUrl url = m_currentView->url();
        dialog = new KPropertiesDialog(url, m_currentView);
    } else {
        dialog = new KPropertiesDialog(list, m_currentView);
    }

    dialog->setAttribute(Qt::WA_DeleteOnClose);
    dialog->show();
    dialog->raise();
    dialog->activateWindow();
}<|MERGE_RESOLUTION|>--- conflicted
+++ resolved
@@ -109,17 +109,13 @@
 
     KStandardAction::renameFile(this, &DolphinViewActionHandler::slotRename, m_actionCollection);
 
-<<<<<<< HEAD
     KStandardAction::moveToTrash(this, &DolphinViewActionHandler::slotTrashActivated, m_actionCollection);
-    KStandardAction::deleteFile(this, &DolphinViewActionHandler::slotDeleteItems, m_actionCollection);
-=======
     auto deleteAction = KStandardAction::deleteFile(this, &DolphinViewActionHandler::slotDeleteItems, m_actionCollection);
     auto deleteShortcuts = deleteAction->shortcuts();
     if (!deleteShortcuts.contains(Qt::SHIFT | Qt::Key_Delete)) {
         deleteShortcuts.append(Qt::SHIFT | Qt::Key_Delete);
         m_actionCollection->setDefaultShortcuts(deleteAction, deleteShortcuts);
     }
->>>>>>> 478f404b
 
     // This action is useful for being enabled when KStandardAction::MoveToTrash should be
     // disabled and KStandardAction::DeleteFile is enabled (e.g. non-local files), so that Key_Del
