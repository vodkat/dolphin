--- conflicted
+++ resolved
@@ -385,12 +385,9 @@
 
 void DolphinViewContainer::setSearchModeEnabled(bool enabled)
 {
-<<<<<<< HEAD
-=======
     m_searchBox->setVisible(enabled);
     m_navigatorWidget->setVisible(!enabled);
 
->>>>>>> 31fd775f
     if (enabled) {
         const QUrl& locationUrl = m_urlNavigator->locationUrl();
         m_searchBox->fromSearchUrl(locationUrl);
