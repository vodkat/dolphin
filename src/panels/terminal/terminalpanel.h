--- conflicted
+++ resolved
@@ -22,13 +22,9 @@
 
 #include <panels/panel.h>
 
-<<<<<<< HEAD
-class TerminalInterface;
-=======
 #include <QQueue>
 
-class TerminalInterfaceV2;
->>>>>>> 1f02d15f
+class TerminalInterface;
 class QVBoxLayout;
 class QWidget;
 
