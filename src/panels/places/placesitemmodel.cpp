--- conflicted
+++ resolved
@@ -641,17 +641,12 @@
     const QString udi = bookmark.metaDataItem(QStringLiteral("UDI"));
     const QUrl url = bookmark.url();
     const QString appName = bookmark.metaDataItem(QStringLiteral("OnlyInApp"));
-<<<<<<< HEAD
-=======
-    const bool deviceAvailable = availableDevices.contains(udi);
 
     if (balooURLs.contains(url) && appName.isEmpty()) {
         // Does not accept baloo URLS with empty appName, this came from new KIO model and will cause duplications
         qCWarning(DolphinDebug) << "Ignore KIO url:" << url;
         return false;
     }
-
->>>>>>> 64d2fd29
     const bool allowedHere = (appName.isEmpty()
                               || appName == KAboutData::applicationData().componentName()
                               || appName == KAboutData::applicationData().componentName() + AppNamePrefix);
