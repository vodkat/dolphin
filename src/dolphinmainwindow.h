/***************************************************************************
 *   Copyright (C) 2006 by Peter Penz <peter.penz19@gmail.com>             *
 *   Copyright (C) 2006 by Stefan Monov <logixoul@gmail.com>               *
 *   Copyright (C) 2006 by Cvetoslav Ludmiloff <ludmiloff@gmail.com>       *
 *                                                                         *
 *   This program is free software; you can redistribute it and/or modify  *
 *   it under the terms of the GNU General Public License as published by  *
 *   the Free Software Foundation; either version 2 of the License, or     *
 *   (at your option) any later version.                                   *
 *                                                                         *
 *   This program is distributed in the hope that it will be useful,       *
 *   but WITHOUT ANY WARRANTY; without even the implied warranty of        *
 *   MERCHANTABILITY or FITNESS FOR A PARTICULAR PURPOSE.  See the         *
 *   GNU General Public License for more details.                          *
 *                                                                         *
 *   You should have received a copy of the GNU General Public License     *
 *   along with this program; if not, write to the                         *
 *   Free Software Foundation, Inc.,                                       *
 *   51 Franklin Street, Fifth Floor, Boston, MA 02110-1301 USA            *
 ***************************************************************************/

#ifndef DOLPHIN_MAINWINDOW_H
#define DOLPHIN_MAINWINDOW_H

#include <config-baloo.h>

#include <KFileItemDelegate>
#include <kio/fileundomanager.h>
#include <ksortablelist.h>
#include <kxmlguiwindow.h>
#include <KIcon>
#include <KUrl>

#include <QList>
#include <QWeakPointer>

typedef KIO::FileUndoManager::CommandType CommandType;

class DolphinViewActionHandler;
class DolphinApplication;
class DolphinSettingsDialog;
class DolphinViewContainer;
class DolphinRemoteEncoding;
<<<<<<< HEAD
class DolphinTabPage;
=======
class DolphinTabWidget;
class KAction;
>>>>>>> 7b0c9bbc
class KFileItem;
class KFileItemList;
class KJob;
class KNewFileMenu;
<<<<<<< HEAD
class QSplitter;
class QToolButton;
class QVBoxLayout;
class QIcon;
=======
class KUrl;
class QToolButton;
>>>>>>> 7b0c9bbc

/**
 * @short Main window for Dolphin.
 *
 * Handles the menus, toolbars and Dolphin views.
 */
class DolphinMainWindow: public KXmlGuiWindow
{
    Q_OBJECT
    Q_CLASSINFO("D-Bus Interface", "org.kde.dolphin.MainWindow")
    Q_PROPERTY(int id READ getId SCRIPTABLE true)
    friend class DolphinApplication;

public:
    DolphinMainWindow();
    virtual ~DolphinMainWindow();

    /**
     * Returns the currently active view.
     * All menu actions are applied to this view. When
     * having a split view setup, the nonactive view
     * is usually shown in darker colors.
     */
    DolphinViewContainer* activeViewContainer() const;

    /**
     * Opens each directory in \p dirs in a separate tab. If the "split view"
     * option is enabled, 2 directories are collected within one tab.
     */
    void openDirectories(const QList<KUrl>& dirs);

    /**
     * Opens the directory which contains the files \p files
     * and selects all files (implements the --select option
     * of Dolphin).
     */
    void openFiles(const QList<KUrl>& files);

    /**
     * Returns the 'Create New...' sub menu which also can be shared
     * with other menus (e. g. a context menu).
     */
    KNewFileMenu* newFileMenu() const;

public slots:
    /**
     * Pastes the clipboard data into the currently selected folder
     * of the active view. If not exactly one folder is selected,
     * no pasting is done at all.
     */
    void pasteIntoFolder();

    /**
     * Returns the main window ID used through DBus.
     */
    int getId() const;

    /**
     * Implementation of the MainWindowAdaptor/QDBusAbstractAdaptor interface.
     * Inform all affected dolphin components (panels, views) of an URL
     * change.
     */
    void changeUrl(const KUrl& url);

    /**
     * The current directory of the Terminal Panel has changed, probably because
     * the user entered a 'cd' command. This slot calls changeUrl(url) and makes
     * sure that the panel keeps the keyboard focus.
     */
    void slotTerminalDirectoryChanged(const KUrl& url);

    /** Stores all settings and quits Dolphin. */
    void quit();

signals:
    /**
     * Is sent if the selection of the currently active view has
     * been changed.
     */
    void selectionChanged(const KFileItemList& selection);

    /**
     * Is sent if the url of the currently active view has
     * been changed.
     */
    void urlChanged(const KUrl& url);

    /**
     * Is emitted if information of an item is requested to be shown e. g. in the panel.
     * If item is null, no item information request is pending.
     */
    void requestItemInfo(const KFileItem& item);

    /**
     * Is emitted if the settings have been changed.
     */
    void settingsChanged();

protected:
    /** @see QWidget::showEvent() */
    virtual void showEvent(QShowEvent* event);

    /** @see QMainWindow::closeEvent() */
    virtual void closeEvent(QCloseEvent* event);

    /** @see KMainWindow::saveProperties() */
    virtual void saveProperties(KConfigGroup& group);

    /** @see KMainWindow::readProperties() */
    virtual void readProperties(const KConfigGroup& group);

private slots:
    /**
     * Refreshes the views of the main window by recreating them according to
     * the given Dolphin settings.
     */
    void refreshViews();

    void clearStatusBar();

    /** Updates the 'Create New...' sub menu. */
    void updateNewMenu();

    void createDirectory();

    /** Shows the error message in the status bar of the active view. */
    void showErrorMessage(const QString& message);

    /**
     * Updates the state of the 'Undo' menu action dependent
     * on the parameter \a available.
     */
    void slotUndoAvailable(bool available);

    /** Sets the text of the 'Undo' menu action to \a text. */
    void slotUndoTextChanged(const QString& text);

    /** Performs the current undo operation. */
    void undo();

    /**
     * Copies all selected items to the clipboard and marks
     * the items as cut.
     */
    void cut();

    /** Copies all selected items to the clipboard. */
    void copy();

    /** Pastes the clipboard data to the active view. */
    void paste();

    /** Replaces the URL navigator by a search box to find files. */
    void find();

    /**
     * Updates the text of the paste action dependent on
     * the number of items which are in the clipboard.
     */
    void updatePasteAction();

    /** Selects all items from the active view. */
    void selectAll();

    /**
     * Inverts the selection of all items of the active view:
     * Selected items get nonselected and nonselected items get
     * selected.
     */
    void invertSelection();

    /**
     * Switches between one and two views:
     * If one view is visible, it will get split into two views.
     * If already two views are visible, the active view gets closed.
     */
    void toggleSplitView();

    /** Reloads the currently active view. */
    void reloadView();

    /** Stops the loading process for the currently active view. */
    void stopLoading();

    void enableStopAction();
    void disableStopAction();

    void showFilterBar();

    /**
     * Toggles between edit and browse mode of the navigation bar.
     */
    void toggleEditLocation();

    /**
     * Switches to the edit mode of the navigation bar and selects
     * the whole URL, so that it can be replaced by the user. If the edit mode is
     * already active, it is assured that the navigation bar get focused.
     */
    void replaceLocation();

    /**
     * Toggles the state of the panels between a locked and unlocked layout.
     */
    void togglePanelLockState();

    /** Goes back one step of the URL history. */
    void goBack();

    /** Goes forward one step of the URL history. */
    void goForward();

    /** Goes up one hierarchy of the current URL. */
    void goUp();

    /** Changes the location to the home URL. */
    void goHome();

    /**
     * Open the previous URL in the URL history in a new tab
     * if the middle mouse button is clicked.
     */
    void goBack(Qt::MouseButtons buttons);

    /**
     * Open the next URL in the URL history in a new tab
     * if the middle mouse button is clicked.
     */
    void goForward(Qt::MouseButtons buttons);

    /**
     * Open the URL one hierarchy above the current URL in a new tab
     * if the middle mouse button is clicked.
     */
    void goUp(Qt::MouseButtons buttons);

    /**
     * Open the home URL in a new tab
     */
    void goHome(Qt::MouseButtons buttons);

    /** Opens Kompare for 2 selected files. */
    void compareFiles();

    /**
     * Hides the menu bar if it is visible, makes the menu bar
     * visible if it is hidden.
     */
    void toggleShowMenuBar();

    /** Opens a terminal window for the current location. */
    void openTerminal();

    /** Opens the settings dialog for Dolphin. */
    void editSettings();

    /** Updates the state of the 'Show Full Location' action. */
    void slotEditableStateChanged(bool editable);

    /**
     * Updates the state of the 'Edit' menu actions and emits
     * the signal selectionChanged().
     */
    void slotSelectionChanged(const KFileItemList& selection);

    /** Emits the signal requestItemInfo(). */
    void slotRequestItemInfo(const KFileItem&);

    /**
     * Updates the state of the 'Back' and 'Forward' menu
     * actions corresponding to the current history.
     */
    void updateHistory();

    /** Updates the state of the 'Show filter bar' menu action. */
    void updateFilterBarAction(bool show);

    /** Open a new main window. */
    void openNewMainWindow();

    /**
     * Opens a new view with the current URL that is part of a tab and
     * activates it.
     */
    void openNewActivatedTab();

    /**
     * Opens a new tab in the background showing the URL \a primaryUrl and the
     * optional URL \a secondaryUrl.
     */
    void openNewTab(const KUrl& primaryUrl, const KUrl& secondaryUrl = KUrl());

    /**
     * Opens a new tab showing the  URL \a primaryUrl and the optional URL
     * \a secondaryUrl and activates the tab.
     */
    void openNewActivatedTab(const KUrl& primaryUrl, const KUrl& secondaryUrl = KUrl());

    /**
     * Opens the selected folder in a new tab.
     */
    void openInNewTab();

    /**
     * Opens the selected folder in a new window.
     */
    void openInNewWindow();

    /**
     * Indicates in the statusbar that the execution of the command \a command
     * has been finished.
     */
    void showCommand(CommandType command);

    /**
     * If the URL can be listed, open it in the current view, otherwise
     * run it through KRun.
     */
    void handleUrl(const KUrl& url);

    /**
     * handleUrl() can trigger a stat job to see if the url can actually
     * be listed.
     */
    void slotHandleUrlStatFinished(KJob* job);

    /**
     * Is invoked when the write state of a folder has been changed and
     * enables/disables the "Create New..." menu entry.
     */
    void slotWriteStateChanged(bool isFolderWritable);

    /**
     * Opens the context menu on the current mouse position.
     * @pos           Position in screen coordinates.
     * @item          File item context. If item is null, the context menu
     *                should be applied to \a url.
     * @url           URL which contains \a item.
     * @customActions Actions that should be added to the context menu,
     *                if the file item is null.
     */
    void openContextMenu(const QPoint& pos,
                         const KFileItem& item,
                         const KUrl& url,
                         const QList<QAction*>& customActions);

    void updateControlMenu();
    void updateToolBar();
    void slotControlButtonDeleted();

    /**
     * Is called if a panel emits an error-message and shows
     * the error-message in the active view-container.
     */
    void slotPanelErrorMessage(const QString& error);

    /**
     * Is called if the user clicked an item in the Places Panel.
     * Reloads the view if \a url is the current URL already, and changes the
     * current URL otherwise.
     */
    void slotPlaceActivated(const KUrl& url);

    /**
     * Is called if the another view has been activated by changing the current
     * tab or activating another view in split-view mode.
     *
     * Activates the given view, which means that all menu actions are applied
     * to this view. When having a split view setup, the nonactive view is
     * usually shown in darker colors.
     */
    void activeViewChanged(DolphinViewContainer* viewContainer);

    void closedTabsCountChanged(unsigned int count);

    /**
     * Is called if a new tab has been opened or a tab has been closed to
     * enable/disable the tab actions.
     */
    void tabCountChanged(int count);

    /**
     * Sets the window caption to url.fileName() if this is non-empty,
     * "/" if the URL is "file:///", and url.protocol() otherwise.
     */
    void setUrlAsCaption(const KUrl& url);

private:
    void setupActions();
    void setupDockWidgets();
    void updateEditActions();
    void updateViewActions();
    void updateGoActions();

    void createControlButton();
    void deleteControlButton();

    /**
     * Adds the action \p action to the menu \p menu in
     * case if it has not added already to the toolbar.
     * @return True if the action has been added to the menu.
     */
    bool addActionToMenu(QAction* action, KMenu* menu);

    /**
     * Connects the signals from the created DolphinView with
     * the DolphinViewContainer \a container with the corresponding slots of
     * the DolphinMainWindow. This method must be invoked each
     * time a DolphinView has been created.
     */
    void connectViewSignals(DolphinViewContainer* container);

    /**
     * Updates the text of the split action:
     * If two views are shown, the text is set to "Split",
     * otherwise the text is set to "Join". The icon
     * is updated to match with the text and the currently active view.
     */
    void updateSplitAction();

    bool isKompareInstalled() const;

    /**
     * Creates an action for showing/hiding a panel, that is accessible
     * in "Configure toolbars..." and "Configure shortcuts...". This is necessary
     * as the action for toggling the dock visibility is done by Qt which
     * is no KAction instance.
     */
    void createPanelAction(const QIcon &icon,
                           const QKeySequence& shortcut,
                           QAction* dockAction,
                           const QString& actionName);

private:
    /**
     * Implements a custom error handling for the undo manager. This
     * assures that all errors are shown in the status bar of Dolphin
     * instead as modal error dialog with an OK button.
     */
    class UndoUiInterface : public KIO::FileUndoManager::UiInterface
    {
    public:
        UndoUiInterface();
        virtual ~UndoUiInterface();
        virtual void jobError(KIO::Job* job);
    };

    KNewFileMenu* m_newFileMenu;
    DolphinTabWidget* m_tabWidget;
    DolphinViewContainer* m_activeViewContainer;
    int m_id;

    DolphinViewActionHandler* m_actionHandler;
    DolphinRemoteEncoding* m_remoteEncoding;
    QWeakPointer<DolphinSettingsDialog> m_settingsDialog;

    // Members for the toolbar menu that is shown when the menubar is hidden:
    QToolButton* m_controlButton;
    QTimer* m_updateToolBarTimer;

    KIO::Job* m_lastHandleUrlStatJob;
};

inline DolphinViewContainer* DolphinMainWindow::activeViewContainer() const
{
    return m_activeViewContainer;
}

inline KNewFileMenu* DolphinMainWindow::newFileMenu() const
{
    return m_newFileMenu;
}

inline int DolphinMainWindow::getId() const
{
    return m_id;
}

#endif // DOLPHIN_MAINWINDOW_H
<|MERGE_RESOLUTION|>--- conflicted
+++ resolved
@@ -41,25 +41,13 @@
 class DolphinSettingsDialog;
 class DolphinViewContainer;
 class DolphinRemoteEncoding;
-<<<<<<< HEAD
-class DolphinTabPage;
-=======
 class DolphinTabWidget;
-class KAction;
->>>>>>> 7b0c9bbc
 class KFileItem;
 class KFileItemList;
 class KJob;
 class KNewFileMenu;
-<<<<<<< HEAD
-class QSplitter;
 class QToolButton;
-class QVBoxLayout;
 class QIcon;
-=======
-class KUrl;
-class QToolButton;
->>>>>>> 7b0c9bbc
 
 /**
  * @short Main window for Dolphin.
