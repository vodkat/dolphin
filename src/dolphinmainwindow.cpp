/***************************************************************************
 *   Copyright (C) 2006 by Peter Penz <peter.penz19@gmail.com>             *
 *   Copyright (C) 2006 by Stefan Monov <logixoul@gmail.com>               *
 *   Copyright (C) 2006 by Cvetoslav Ludmiloff <ludmiloff@gmail.com>       *
 *                                                                         *
 *   This program is free software; you can redistribute it and/or modify  *
 *   it under the terms of the GNU General Public License as published by  *
 *   the Free Software Foundation; either version 2 of the License, or     *
 *   (at your option) any later version.                                   *
 *                                                                         *
 *   This program is distributed in the hope that it will be useful,       *
 *   but WITHOUT ANY WARRANTY; without even the implied warranty of        *
 *   MERCHANTABILITY or FITNESS FOR A PARTICULAR PURPOSE.  See the         *
 *   GNU General Public License for more details.                          *
 *                                                                         *
 *   You should have received a copy of the GNU General Public License     *
 *   along with this program; if not, write to the                         *
 *   Free Software Foundation, Inc.,                                       *
 *   51 Franklin Street, Fifth Floor, Boston, MA 02110-1301 USA            *
 ***************************************************************************/

#include "dolphinmainwindow.h"

#include "dolphinapplication.h"
#include "dolphindockwidget.h"
#include "dolphincontextmenu.h"
#include "dolphinnewfilemenu.h"
#include "dolphinrecenttabsmenu.h"
#include "dolphinviewcontainer.h"
#include "panels/folders/folderspanel.h"
#include "panels/places/placespanel.h"
#include "panels/information/informationpanel.h"
#include "settings/dolphinsettingsdialog.h"
#include "statusbar/dolphinstatusbar.h"
#include "views/dolphinviewactionhandler.h"
#include "views/dolphinremoteencoding.h"
#include "views/draganddrophelper.h"
#include "views/viewproperties.h"
#include "views/dolphinnewfilemenuobserver.h"

#ifndef Q_OS_WIN
#include "panels/terminal/terminalpanel.h"
#endif

#include "dolphin_generalsettings.h"

#include <KAcceleratorManager>
#include <KAction>
#include <KActionCollection>
#include <KActionMenu>
#include <KConfig>
#include <KDesktopFile>
#include <kdeversion.h>
#include <kdualaction.h>
#include <KFileDialog>
#include <KGlobal>
#include <KDialog>
#include <KJobWidgets>
#include <KLineEdit>
#include <KToolBar>
#include <KIconLoader>
#include <KIO/NetAccess>
#include <KIO/JobUiDelegate>
#include <KInputDialog>
#include <KLocale>
#include <KProtocolManager>
#include <KMenu>
#include <KMenuBar>
#include <KMessageBox>
#include <KFileItemListProperties>
#include <konqmimedata.h>
#include <KProtocolInfo>
#include <KRun>
#include <KShell>
#include <KStandardDirs>
#include <kstatusbar.h>
#include <KStandardAction>
#include <ktabbar.h>
#include <KToggleAction>
#include <KUrlNavigator>
#include <KUrl>
#include <KUrlComboBox>
#include <KToolInvocation>

#include <QDesktopWidget>
#include <QDBusMessage>
#include <QKeyEvent>
#include <QClipboard>
#include <QToolButton>
#include <QSplitter>
#include <QTimer>
#include <QPushButton>

namespace {
    // Used for GeneralSettings::version() to determine whether
    // an updated version of Dolphin is running.
    const int CurrentDolphinVersion = 200;
};

DolphinMainWindow::DolphinMainWindow() :
    KXmlGuiWindow(0),
    m_newFileMenu(0),
    m_tabBar(0),
    m_activeViewContainer(0),
    m_centralWidgetLayout(0),
    m_tabIndex(0),
    m_viewTab(),
    m_actionHandler(0),
    m_remoteEncoding(0),
    m_settingsDialog(),
    m_controlButton(0),
    m_updateToolBarTimer(0),
    m_lastHandleUrlStatJob(0)
{
    setObjectName("Dolphin#");

    m_viewTab.append(ViewTab());
    ViewTab& viewTab = m_viewTab[m_tabIndex];
    viewTab.wasActive = true; // The first opened tab is automatically active

    connect(&DolphinNewFileMenuObserver::instance(), &DolphinNewFileMenuObserver::errorMessage,
            this, &DolphinMainWindow::showErrorMessage);

    KIO::FileUndoManager* undoManager = KIO::FileUndoManager::self();
    undoManager->setUiInterface(new UndoUiInterface());

    connect(undoManager, static_cast<void(KIO::FileUndoManager::*)(bool)>(&KIO::FileUndoManager::undoAvailable),
            this, &DolphinMainWindow::slotUndoAvailable);
    connect(undoManager, &KIO::FileUndoManager::undoTextChanged,
            this, &DolphinMainWindow::slotUndoTextChanged);
    connect(undoManager, &KIO::FileUndoManager::jobRecordingStarted,
            this, &DolphinMainWindow::clearStatusBar);
    connect(undoManager, &KIO::FileUndoManager::jobRecordingFinished,
            this, &DolphinMainWindow::showCommand);

    GeneralSettings* generalSettings = GeneralSettings::self();
    const bool firstRun = (generalSettings->version() < 200);
    if (firstRun) {
        generalSettings->setViewPropsTimestamp(QDateTime::currentDateTime());
    }

    setAcceptDrops(true);

    viewTab.splitter = new QSplitter(this);
    viewTab.splitter->setChildrenCollapsible(false);

    setupActions();

    const KUrl homeUrl(generalSettings->homeUrl());
    setUrlAsCaption(homeUrl);
    m_actionHandler = new DolphinViewActionHandler(actionCollection(), this);
    connect(m_actionHandler, &DolphinViewActionHandler::actionBeingHandled, this, &DolphinMainWindow::clearStatusBar);
    connect(m_actionHandler, &DolphinViewActionHandler::createDirectory, this, &DolphinMainWindow::createDirectory);

    viewTab.primaryView = createViewContainer(homeUrl, viewTab.splitter);

    m_activeViewContainer = viewTab.primaryView;
    connectViewSignals(m_activeViewContainer);
    DolphinView* view = m_activeViewContainer->view();
    m_activeViewContainer->show();
    m_actionHandler->setCurrentView(view);

    m_remoteEncoding = new DolphinRemoteEncoding(this, m_actionHandler);
    connect(this, &DolphinMainWindow::urlChanged,
            m_remoteEncoding, &DolphinRemoteEncoding::slotAboutToOpenUrl);

    m_tabBar = new KTabBar(this);
    m_tabBar->setMovable(true);
    m_tabBar->setTabsClosable(true);
    connect(m_tabBar, &KTabBar::currentChanged,
            this, &DolphinMainWindow::setActiveTab);
    connect(m_tabBar, &KTabBar::tabCloseRequested,
            this, static_cast<void(DolphinMainWindow::*)(int)>(&DolphinMainWindow::closeTab));
    connect(m_tabBar, &KTabBar::contextMenu,
            this, &DolphinMainWindow::openTabContextMenu);
    connect(m_tabBar, &KTabBar::newTabRequest,
            this, static_cast<void(DolphinMainWindow::*)()>(&DolphinMainWindow::openNewTab));
    connect(m_tabBar, &KTabBar::testCanDecode,
            this, &DolphinMainWindow::slotTestCanDecode);
    connect(m_tabBar, &KTabBar::mouseMiddleClick,
            this, static_cast<void(DolphinMainWindow::*)(int)>(&DolphinMainWindow::closeTab));
    connect(m_tabBar, &KTabBar::tabMoved,
            this, &DolphinMainWindow::slotTabMoved);
    connect(m_tabBar, &KTabBar::receivedDropEvent,
            this, &DolphinMainWindow::tabDropEvent);

    m_tabBar->blockSignals(true);  // signals get unblocked after at least 2 tabs are open

    QWidget* centralWidget = new QWidget(this);
    m_centralWidgetLayout = new QVBoxLayout(centralWidget);
    m_centralWidgetLayout->setSpacing(0);
    m_centralWidgetLayout->setMargin(0);
    m_centralWidgetLayout->addWidget(m_tabBar);
    m_centralWidgetLayout->addWidget(viewTab.splitter, 1);

    setCentralWidget(centralWidget);
    setupDockWidgets();
    emit urlChanged(homeUrl);

    setupGUI(Keys | Save | Create | ToolBar);
    stateChanged("new_file");

    QClipboard* clipboard = QApplication::clipboard();
    connect(clipboard, &QClipboard::dataChanged,
            this, &DolphinMainWindow::updatePasteAction);

    if (generalSettings->splitView()) {
        toggleSplitView();
    }
    updateEditActions();
    updatePasteAction();
    updateViewActions();
    updateGoActions();

    QAction* showFilterBarAction = actionCollection()->action("show_filter_bar");
    showFilterBarAction->setChecked(generalSettings->filterBar());

    if (firstRun) {
        menuBar()->setVisible(false);
        // Assure a proper default size if Dolphin runs the first time
        resize(750, 500);
    }

    const bool showMenu = !menuBar()->isHidden();
    QAction* showMenuBarAction = actionCollection()->action(KStandardAction::name(KStandardAction::ShowMenubar));
    showMenuBarAction->setChecked(showMenu);  // workaround for bug #171080
    if (!showMenu) {
        createControlButton();
    }
}

DolphinMainWindow::~DolphinMainWindow()
{
}

void DolphinMainWindow::openDirectories(const QList<KUrl>& dirs)
{
    if (dirs.isEmpty()) {
        return;
    }

    if (dirs.count() == 1) {
        m_activeViewContainer->setUrl(dirs.first());
        return;
    }

    const int oldOpenTabsCount = m_viewTab.count();

    const bool hasSplitView = GeneralSettings::splitView();

    // Open each directory inside a new tab. If the "split view" option has been enabled,
    // always show two directories within one tab.
    QList<KUrl>::const_iterator it = dirs.constBegin();
    while (it != dirs.constEnd()) {
        openNewTab(*it);
        ++it;

        if (hasSplitView && (it != dirs.constEnd())) {
            const int tabIndex = m_viewTab.count() - 1;
            m_viewTab[tabIndex].secondaryView->setUrl(*it);
            ++it;
        }
    }

    // Remove the previously opened tabs
    for (int i = 0; i < oldOpenTabsCount; ++i) {
        closeTab(0);
    }
}

void DolphinMainWindow::openFiles(const QList<KUrl>& files)
{
    if (files.isEmpty()) {
        return;
    }

    // Get all distinct directories from 'files' and open a tab
    // for each directory. If the "split view" option is enabled, two
    // directories are shown inside one tab (see openDirectories()).
    QList<KUrl> dirs;
    foreach (const KUrl& url, files) {
        const KUrl dir(url.directory());
        if (!dirs.contains(dir)) {
            dirs.append(dir);
        }
    }

    openDirectories(dirs);

    // Select the files. Although the files can be split between several
    // tabs, there is no need to split 'files' accordingly, as
    // the DolphinView will just ignore invalid selections.
    const int tabCount = m_viewTab.count();
    for (int i = 0; i < tabCount; ++i) {
        m_viewTab[i].primaryView->view()->markUrlsAsSelected(files);
        m_viewTab[i].primaryView->view()->markUrlAsCurrent(files.at(0));
        if (m_viewTab[i].secondaryView) {
            m_viewTab[i].secondaryView->view()->markUrlsAsSelected(files);
            m_viewTab[i].secondaryView->view()->markUrlAsCurrent(files.at(0));
        }
    }
}

void DolphinMainWindow::showCommand(CommandType command)
{
    DolphinStatusBar* statusBar = m_activeViewContainer->statusBar();
    switch (command) {
    case KIO::FileUndoManager::Copy:
        statusBar->setText(i18nc("@info:status", "Successfully copied."));
        break;
    case KIO::FileUndoManager::Move:
        statusBar->setText(i18nc("@info:status", "Successfully moved."));
        break;
    case KIO::FileUndoManager::Link:
        statusBar->setText(i18nc("@info:status", "Successfully linked."));
        break;
    case KIO::FileUndoManager::Trash:
        statusBar->setText(i18nc("@info:status", "Successfully moved to trash."));
        break;
    case KIO::FileUndoManager::Rename:
        statusBar->setText(i18nc("@info:status", "Successfully renamed."));
        break;

    case KIO::FileUndoManager::Mkdir:
        statusBar->setText(i18nc("@info:status", "Created folder."));
        break;

    default:
        break;
    }
}

void DolphinMainWindow::pasteIntoFolder()
{
    m_activeViewContainer->view()->pasteIntoFolder();
}

void DolphinMainWindow::changeUrl(const KUrl& url)
{
    if (!KProtocolManager::supportsListing(url)) {
        // The URL navigator only checks for validity, not
        // if the URL can be listed. An error message is
        // shown due to DolphinViewContainer::restoreView().
        return;
    }

    DolphinViewContainer* view = activeViewContainer();
    if (view) {
        view->setUrl(url);
        updateEditActions();
        updatePasteAction();
        updateViewActions();
        updateGoActions();
        setUrlAsCaption(url);
        if (m_viewTab.count() > 1) {
            m_tabBar->setTabText(m_tabIndex, squeezedText(tabName(m_activeViewContainer->url())));
        }
        const QString iconName = KIO::iconNameForUrl(url);
        m_tabBar->setTabIcon(m_tabIndex, QIcon::fromTheme(iconName));
        emit urlChanged(url);
    }
}

void DolphinMainWindow::slotTerminalDirectoryChanged(const KUrl& url)
{
    m_activeViewContainer->setAutoGrabFocus(false);
    changeUrl(url);
    m_activeViewContainer->setAutoGrabFocus(true);
}

void DolphinMainWindow::slotEditableStateChanged(bool editable)
{
    KToggleAction* editableLocationAction =
        static_cast<KToggleAction*>(actionCollection()->action("editable_location"));
    editableLocationAction->setChecked(editable);
}

void DolphinMainWindow::slotSelectionChanged(const KFileItemList& selection)
{
    updateEditActions();

    Q_ASSERT(m_viewTab[m_tabIndex].primaryView);
    int selectedUrlsCount = m_viewTab[m_tabIndex].primaryView->view()->selectedItemsCount();
    if (m_viewTab[m_tabIndex].secondaryView) {
        selectedUrlsCount += m_viewTab[m_tabIndex].secondaryView->view()->selectedItemsCount();
    }

    QAction* compareFilesAction = actionCollection()->action("compare_files");
    if (selectedUrlsCount == 2) {
        compareFilesAction->setEnabled(isKompareInstalled());
    } else {
        compareFilesAction->setEnabled(false);
    }

    emit selectionChanged(selection);
}

void DolphinMainWindow::slotRequestItemInfo(const KFileItem& item)
{
    emit requestItemInfo(item);
}

void DolphinMainWindow::updateHistory()
{
    const KUrlNavigator* urlNavigator = m_activeViewContainer->urlNavigator();
    const int index = urlNavigator->historyIndex();

    QAction* backAction = actionCollection()->action("go_back");
    if (backAction) {
        backAction->setToolTip(i18nc("@info", "Go back"));
        backAction->setEnabled(index < urlNavigator->historySize() - 1);
    }

    QAction* forwardAction = actionCollection()->action("go_forward");
    if (forwardAction) {
        forwardAction->setToolTip(i18nc("@info", "Go forward"));
        forwardAction->setEnabled(index > 0);
    }
}

void DolphinMainWindow::updateFilterBarAction(bool show)
{
    QAction* showFilterBarAction = actionCollection()->action("show_filter_bar");
    showFilterBarAction->setChecked(show);
}

void DolphinMainWindow::openNewMainWindow()
{
    KRun::run("dolphin %u", KUrl::List(), this);
}

void DolphinMainWindow::openNewTab()
{
    const bool isUrlEditable =  m_activeViewContainer->urlNavigator()->isUrlEditable();

    openNewTab(m_activeViewContainer->url());
    m_tabBar->setCurrentIndex(m_viewTab.count() - 1);

    // The URL navigator of the new tab should have the same editable state
    // as the current tab
    KUrlNavigator* navigator = m_activeViewContainer->urlNavigator();
    navigator->setUrlEditable(isUrlEditable);

    if (isUrlEditable) {
        // If a new tab is opened and the URL is editable, assure that
        // the user can edit the URL without manually setting the focus
        navigator->setFocus();
    }
}

void DolphinMainWindow::openNewTab(const KUrl& url)
{
    QWidget* focusWidget = QApplication::focusWidget();

    if (m_viewTab.count() == 1) {
        // Only one view is open currently and hence no tab is shown at
        // all. Before creating a tab for 'url', provide a tab for the current URL.
        const KUrl currentUrl = m_activeViewContainer->url();
        m_tabBar->addTab(QIcon::fromTheme(KIO::iconNameForUrl(currentUrl)),
                         squeezedText(tabName(currentUrl)));
        m_tabBar->blockSignals(false);
    }

    m_tabBar->addTab(QIcon::fromTheme(KIO::iconNameForUrl(url)),
                     squeezedText(tabName(url)));

    ViewTab viewTab;
    viewTab.splitter = new QSplitter(this);
    viewTab.splitter->setChildrenCollapsible(false);
    viewTab.primaryView = createViewContainer(url, viewTab.splitter);
    viewTab.primaryView->setActive(false);
    connectViewSignals(viewTab.primaryView);

    m_viewTab.append(viewTab);

    actionCollection()->action("close_tab")->setEnabled(true);
    actionCollection()->action("activate_prev_tab")->setEnabled(true);
    actionCollection()->action("activate_next_tab")->setEnabled(true);

    // Provide a split view, if the startup settings are set this way
    if (GeneralSettings::splitView()) {
        const int newTabIndex = m_viewTab.count() - 1;
        createSecondaryView(newTabIndex);
        m_viewTab[newTabIndex].secondaryView->setActive(true);
        m_viewTab[newTabIndex].isPrimaryViewActive = false;
    }

    if (focusWidget) {
        // The DolphinViewContainer grabbed the keyboard focus. As the tab is opened
        // in background, assure that the previous focused widget gets the focus back.
        focusWidget->setFocus();
    }
}

void DolphinMainWindow::openNewActivatedTab(const KUrl& url)
{
    openNewTab(url);
    m_tabBar->setCurrentIndex(m_viewTab.count() - 1);
}

void DolphinMainWindow::activateNextTab()
{
    if (m_viewTab.count() >= 2) {
        const int tabIndex = (m_tabBar->currentIndex() + 1) % m_tabBar->count();
        m_tabBar->setCurrentIndex(tabIndex);
    }
}

void DolphinMainWindow::activatePrevTab()
{
    if (m_viewTab.count() >= 2) {
        int tabIndex = m_tabBar->currentIndex() - 1;
        if (tabIndex == -1) {
            tabIndex = m_tabBar->count() - 1;
        }
        m_tabBar->setCurrentIndex(tabIndex);
    }
}

void DolphinMainWindow::openInNewTab()
{
    const KFileItemList& list = m_activeViewContainer->view()->selectedItems();
    if (list.isEmpty()) {
        openNewTab(m_activeViewContainer->url());
    } else {
        foreach (const KFileItem& item, list) {
            const KUrl& url = DolphinView::openItemAsFolderUrl(item);
            if (!url.isEmpty()) {
                openNewTab(url);
            }
        }
    }
}

void DolphinMainWindow::openInNewWindow()
{
    KUrl newWindowUrl;

    const KFileItemList list = m_activeViewContainer->view()->selectedItems();
    if (list.isEmpty()) {
        newWindowUrl = m_activeViewContainer->url();
    } else if (list.count() == 1) {
        const KFileItem& item = list.first();
        newWindowUrl = DolphinView::openItemAsFolderUrl(item);
    }

    if (!newWindowUrl.isEmpty()) {
        KRun::run("dolphin %u", QList<QUrl>() << newWindowUrl, this);
    }
}

void DolphinMainWindow::toggleActiveView()
{
    if (!m_viewTab[m_tabIndex].secondaryView) {
        // only one view is available
        return;
    }

    Q_ASSERT(m_activeViewContainer);
    Q_ASSERT(m_viewTab[m_tabIndex].primaryView);

    DolphinViewContainer* left  = m_viewTab[m_tabIndex].primaryView;
    DolphinViewContainer* right = m_viewTab[m_tabIndex].secondaryView;
    setActiveViewContainer(m_activeViewContainer == right ? left : right);
}

void DolphinMainWindow::showEvent(QShowEvent* event)
{
    KXmlGuiWindow::showEvent(event);
    if (!event->spontaneous()) {
        m_activeViewContainer->view()->setFocus();
    }
}

void DolphinMainWindow::closeEvent(QCloseEvent* event)
{
    // Find out if Dolphin is closed directly by the user or
    // by the session manager because the session is closed
    bool closedByUser = true;
    DolphinApplication *application = qobject_cast<DolphinApplication*>(qApp);
    if (application && application->sessionSaving()) {
        closedByUser = false;
    }

    if (m_viewTab.count() > 1 && GeneralSettings::confirmClosingMultipleTabs() && closedByUser) {
        // Ask the user if he really wants to quit and close all tabs.
        // Open a confirmation dialog with 3 buttons:
        // KDialog::Yes    -> Quit
        // KDialog::No     -> Close only the current tab
        // KDialog::Cancel -> do nothing
        QDialog *dialog = new QDialog(this, Qt::Dialog);
        dialog->setWindowTitle(i18nc("@title:window", "Confirmation"));
        dialog->setModal(true);
        QDialogButtonBox* buttons = new QDialogButtonBox(QDialogButtonBox::Yes | QDialogButtonBox::No | QDialogButtonBox::Cancel);
        KGuiItem::assign(buttons->button(QDialogButtonBox::Yes), KStandardGuiItem::quit());
        KGuiItem::assign(buttons->button(QDialogButtonBox::No), KGuiItem(i18n("C&lose Current Tab"), QIcon::fromTheme("tab-close")));
        KGuiItem::assign(buttons->button(QDialogButtonBox::Cancel), KStandardGuiItem::cancel());
        buttons->button(QDialogButtonBox::Yes)->setDefault(true);

        bool doNotAskAgainCheckboxResult = false;

        const int result = KMessageBox::createKMessageBox(dialog,
            buttons,
            QMessageBox::Warning,
            i18n("You have multiple tabs open in this window, are you sure you want to quit?"),
            QStringList(),
            i18n("Do not ask again"),
            &doNotAskAgainCheckboxResult,
            KMessageBox::Notify);

        if (doNotAskAgainCheckboxResult) {
            GeneralSettings::setConfirmClosingMultipleTabs(false);
        }

        switch (result) {
            case QDialogButtonBox::Yes:
                // Quit
                break;
            case QDialogButtonBox::No:
                // Close only the current tab
                closeTab();
            default:
                event->ignore();
                return;
        }
    }

    GeneralSettings::setVersion(CurrentDolphinVersion);
    GeneralSettings::self()->writeConfig();

    KXmlGuiWindow::closeEvent(event);
}

void DolphinMainWindow::saveProperties(KConfigGroup& group)
{
    const int tabCount = m_viewTab.count();
    group.writeEntry("Tab Count", tabCount);
    group.writeEntry("Active Tab Index", m_tabBar->currentIndex());

    for (int i = 0; i < tabCount; ++i) {
        const DolphinViewContainer* cont = m_viewTab[i].primaryView;
        group.writeEntry(tabProperty("Primary URL", i), cont->url().url());
        group.writeEntry(tabProperty("Primary Editable", i),
                         cont->urlNavigator()->isUrlEditable());

        cont = m_viewTab[i].secondaryView;
        if (cont) {
            group.writeEntry(tabProperty("Secondary URL", i), cont->url().url());
            group.writeEntry(tabProperty("Secondary Editable", i),
                             cont->urlNavigator()->isUrlEditable());
        }
    }
}

void DolphinMainWindow::readProperties(const KConfigGroup& group)
{
    const int tabCount = group.readEntry("Tab Count", 1);
    for (int i = 0; i < tabCount; ++i) {
        DolphinViewContainer* cont = m_viewTab[i].primaryView;

        cont->setUrl(group.readEntry(tabProperty("Primary URL", i)));
        const bool editable = group.readEntry(tabProperty("Primary Editable", i), false);
        cont->urlNavigator()->setUrlEditable(editable);

        cont = m_viewTab[i].secondaryView;
        const QString secondaryUrl = group.readEntry(tabProperty("Secondary URL", i));
        if (!secondaryUrl.isEmpty()) {
            if (!cont) {
                // a secondary view should be shown, but no one is available
                // currently -> create a new view
                toggleSplitView();
                cont = m_viewTab[i].secondaryView;
                Q_ASSERT(cont);
            }

            // The right view must be activated before the URL is set. Changing
            // the URL in the right view will emit the right URL navigator's
            // urlChanged(KUrl) signal, which is connected to the changeUrl(KUrl)
            // slot. That slot will change the URL in the left view if it is still
            // active. See https://bugs.kde.org/show_bug.cgi?id=330047.
            setActiveViewContainer(cont);

            cont->setUrl(secondaryUrl);
            const bool editable = group.readEntry(tabProperty("Secondary Editable", i), false);
            cont->urlNavigator()->setUrlEditable(editable);
        } else if (cont) {
            // no secondary view should be shown, but the default setting shows
            // one already -> close the view
            toggleSplitView();
        }

        // openNewTab() needs to be called only tabCount - 1 times
        if (i != tabCount - 1) {
            openNewTab();
        }
    }

    const int index = group.readEntry("Active Tab Index", 0);
    m_tabBar->setCurrentIndex(index);
}

void DolphinMainWindow::updateNewMenu()
{
    m_newFileMenu->setViewShowsHiddenFiles(activeViewContainer()->view()->hiddenFilesShown());
    m_newFileMenu->checkUpToDate();
    m_newFileMenu->setPopupFiles(activeViewContainer()->url());
}

void DolphinMainWindow::createDirectory()
{
    m_newFileMenu->setViewShowsHiddenFiles(activeViewContainer()->view()->hiddenFilesShown());
    m_newFileMenu->setPopupFiles(activeViewContainer()->url());
    m_newFileMenu->createDirectory();
}

void DolphinMainWindow::quit()
{
    close();
}

void DolphinMainWindow::showErrorMessage(const QString& message)
{
    m_activeViewContainer->showMessage(message, DolphinViewContainer::Error);
}

void DolphinMainWindow::slotUndoAvailable(bool available)
{
    QAction* undoAction = actionCollection()->action(KStandardAction::name(KStandardAction::Undo));
    if (undoAction) {
        undoAction->setEnabled(available);
    }
}

void DolphinMainWindow::slotUndoTextChanged(const QString& text)
{
    QAction* undoAction = actionCollection()->action(KStandardAction::name(KStandardAction::Undo));
    if (undoAction) {
        undoAction->setText(text);
    }
}

void DolphinMainWindow::undo()
{
    clearStatusBar();
    KIO::FileUndoManager::self()->uiInterface()->setParentWidget(this);
    KIO::FileUndoManager::self()->undo();
}

void DolphinMainWindow::cut()
{
    m_activeViewContainer->view()->cutSelectedItems();
}

void DolphinMainWindow::copy()
{
    m_activeViewContainer->view()->copySelectedItems();
}

void DolphinMainWindow::paste()
{
    m_activeViewContainer->view()->paste();
}

void DolphinMainWindow::find()
{
    m_activeViewContainer->setSearchModeEnabled(true);
}

void DolphinMainWindow::updatePasteAction()
{
    QAction* pasteAction = actionCollection()->action(KStandardAction::name(KStandardAction::Paste));
    QPair<bool, QString> pasteInfo = m_activeViewContainer->view()->pasteInfo();
    pasteAction->setEnabled(pasteInfo.first);
    pasteAction->setText(pasteInfo.second);
}

void DolphinMainWindow::selectAll()
{
    clearStatusBar();

    // if the URL navigator is editable and focused, select the whole
    // URL instead of all items of the view

    KUrlNavigator* urlNavigator = m_activeViewContainer->urlNavigator();
    QLineEdit* lineEdit = urlNavigator->editor()->lineEdit(); // krazy:exclude=qclasses
    const bool selectUrl = urlNavigator->isUrlEditable() &&
                           lineEdit->hasFocus();
    if (selectUrl) {
        lineEdit->selectAll();
    } else {
        m_activeViewContainer->view()->selectAll();
    }
}

void DolphinMainWindow::invertSelection()
{
    clearStatusBar();
    m_activeViewContainer->view()->invertSelection();
}

void DolphinMainWindow::toggleSplitView()
{
    if (!m_viewTab[m_tabIndex].secondaryView) {
        createSecondaryView(m_tabIndex);
        setActiveViewContainer(m_viewTab[m_tabIndex].secondaryView);
    } else if (m_activeViewContainer == m_viewTab[m_tabIndex].secondaryView) {
        // remove secondary view
        m_viewTab[m_tabIndex].secondaryView->close();
        m_viewTab[m_tabIndex].secondaryView->deleteLater();
        m_viewTab[m_tabIndex].secondaryView = 0;

        setActiveViewContainer(m_viewTab[m_tabIndex].primaryView);
    } else {
        // The primary view is active and should be closed. Hence from a users point of view
        // the content of the secondary view should be moved to the primary view.
        // From an implementation point of view it is more efficient to close
        // the primary view and exchange the internal pointers afterwards.

        m_viewTab[m_tabIndex].primaryView->close();
        m_viewTab[m_tabIndex].primaryView->deleteLater();
        m_viewTab[m_tabIndex].primaryView = m_viewTab[m_tabIndex].secondaryView;
        m_viewTab[m_tabIndex].secondaryView = 0;

        setActiveViewContainer(m_viewTab[m_tabIndex].primaryView);
    }

    updateViewActions();
}

void DolphinMainWindow::reloadView()
{
    clearStatusBar();
    m_activeViewContainer->view()->reload();
}

void DolphinMainWindow::stopLoading()
{
    m_activeViewContainer->view()->stopLoading();
}

void DolphinMainWindow::enableStopAction()
{
    actionCollection()->action("stop")->setEnabled(true);
}

void DolphinMainWindow::disableStopAction()
{
    actionCollection()->action("stop")->setEnabled(false);
}

void DolphinMainWindow::showFilterBar()
{
    m_activeViewContainer->setFilterBarVisible(true);
}

void DolphinMainWindow::toggleEditLocation()
{
    clearStatusBar();

    QAction* action = actionCollection()->action("editable_location");
    KUrlNavigator* urlNavigator = m_activeViewContainer->urlNavigator();
    urlNavigator->setUrlEditable(action->isChecked());
}

void DolphinMainWindow::replaceLocation()
{
    KUrlNavigator* navigator = m_activeViewContainer->urlNavigator();
    navigator->setUrlEditable(true);
    navigator->setFocus();

    // select the whole text of the combo box editor
    QLineEdit* lineEdit = navigator->editor()->lineEdit();  // krazy:exclude=qclasses
    lineEdit->selectAll();
}

void DolphinMainWindow::togglePanelLockState()
{
    const bool newLockState = !GeneralSettings::lockPanels();
    foreach (QObject* child, children()) {
        DolphinDockWidget* dock = qobject_cast<DolphinDockWidget*>(child);
        if (dock) {
            dock->setLocked(newLockState);
        }
    }

    GeneralSettings::setLockPanels(newLockState);
}

void DolphinMainWindow::slotPlacesPanelVisibilityChanged(bool visible)
{
    const int tabCount = m_viewTab.count();
    for (int i = 0; i < tabCount; ++i) {
        ViewTab& tab = m_viewTab[i];
        Q_ASSERT(tab.primaryView);
        tab.primaryView->urlNavigator()->setPlacesSelectorVisible(!visible);
        if (tab.secondaryView) {
            tab.secondaryView->urlNavigator()->setPlacesSelectorVisible(!visible);
        }
    }
}

void DolphinMainWindow::goBack()
{
    KUrlNavigator* urlNavigator = m_activeViewContainer->urlNavigator();
    urlNavigator->goBack();

    if (urlNavigator->locationState().isEmpty()) {
        // An empty location state indicates a redirection URL,
        // which must be skipped too
        urlNavigator->goBack();
    }
}

void DolphinMainWindow::goForward()
{
    m_activeViewContainer->urlNavigator()->goForward();
}

void DolphinMainWindow::goUp()
{
    m_activeViewContainer->urlNavigator()->goUp();
}

void DolphinMainWindow::goHome()
{
    m_activeViewContainer->urlNavigator()->goHome();
}

void DolphinMainWindow::goBack(Qt::MouseButtons buttons)
{
    // The default case (left button pressed) is handled in goBack().
    if (buttons == Qt::MidButton) {
        KUrlNavigator* urlNavigator = activeViewContainer()->urlNavigator();
        const int index = urlNavigator->historyIndex() + 1;
        openNewTab(urlNavigator->locationUrl(index));
    }
}

void DolphinMainWindow::goForward(Qt::MouseButtons buttons)
{
    // The default case (left button pressed) is handled in goForward().
    if (buttons == Qt::MidButton) {
        KUrlNavigator* urlNavigator = activeViewContainer()->urlNavigator();
        const int index = urlNavigator->historyIndex() - 1;
        openNewTab(urlNavigator->locationUrl(index));
    }
}

void DolphinMainWindow::goUp(Qt::MouseButtons buttons)
{
    // The default case (left button pressed) is handled in goUp().
    if (buttons == Qt::MidButton) {
        openNewTab(activeViewContainer()->url().upUrl());
    }
}

void DolphinMainWindow::goHome(Qt::MouseButtons buttons)
{
    // The default case (left button pressed) is handled in goHome().
    if (buttons == Qt::MidButton) {
        openNewTab(GeneralSettings::self()->homeUrl());
    }
}

void DolphinMainWindow::compareFiles()
{
    const DolphinViewContainer* primaryViewContainer = m_viewTab[m_tabIndex].primaryView;
    Q_ASSERT(primaryViewContainer);
    KFileItemList items = primaryViewContainer->view()->selectedItems();

    const DolphinViewContainer* secondaryViewContainer = m_viewTab[m_tabIndex].secondaryView;
    if (secondaryViewContainer) {
        items.append(secondaryViewContainer->view()->selectedItems());
    }

    if (items.count() != 2) {
        // The action is disabled in this case, but it could have been triggered
        // via D-Bus, see https://bugs.kde.org/show_bug.cgi?id=325517
        return;
    }

    KUrl urlA = items.at(0).url();
    KUrl urlB = items.at(1).url();

    QString command("kompare -c \"");
    command.append(urlA.pathOrUrl());
    command.append("\" \"");
    command.append(urlB.pathOrUrl());
    command.append('\"');
    KRun::runCommand(command, "Kompare", "kompare", this);
}

void DolphinMainWindow::toggleShowMenuBar()
{
    const bool visible = menuBar()->isVisible();
    menuBar()->setVisible(!visible);
    if (visible) {
        createControlButton();
    } else {
        deleteControlButton();
    }
}

void DolphinMainWindow::openTerminal()
{
    QString dir(QDir::homePath());

    // If the given directory is not local, it can still be the URL of an
    // ioslave using UDS_LOCAL_PATH which to be converted first.
    KUrl url = KIO::NetAccess::mostLocalUrl(m_activeViewContainer->url(), this);

    //If the URL is local after the above conversion, set the directory.
    if (url.isLocalFile()) {
        dir = url.toLocalFile();
    }

    KToolInvocation::invokeTerminal(QString(), dir);
}

void DolphinMainWindow::editSettings()
{
    if (!m_settingsDialog) {
        DolphinViewContainer* container = activeViewContainer();
        container->view()->writeSettings();

        const KUrl url = container->url();
        DolphinSettingsDialog* settingsDialog = new DolphinSettingsDialog(url, this);
        connect(settingsDialog, &DolphinSettingsDialog::settingsChanged, this, &DolphinMainWindow::refreshViews);
        settingsDialog->setAttribute(Qt::WA_DeleteOnClose);
        settingsDialog->show();
        m_settingsDialog = settingsDialog;
    } else {
        m_settingsDialog.data()->raise();
    }
}

void DolphinMainWindow::setActiveTab(int index)
{
    Q_ASSERT(index >= 0);
    Q_ASSERT(index < m_viewTab.count());
    if (index == m_tabIndex) {
        return;
    }

    // hide current tab content
    ViewTab& hiddenTab = m_viewTab[m_tabIndex];
    hiddenTab.isPrimaryViewActive = hiddenTab.primaryView->isActive();
    hiddenTab.primaryView->setActive(false);
    if (hiddenTab.secondaryView) {
        hiddenTab.secondaryView->setActive(false);
    }
    QSplitter* splitter = m_viewTab[m_tabIndex].splitter;
    splitter->hide();
    m_centralWidgetLayout->removeWidget(splitter);

    // show active tab content
    m_tabIndex = index;

    ViewTab& viewTab = m_viewTab[index];
    m_centralWidgetLayout->addWidget(viewTab.splitter, 1);
    viewTab.primaryView->show();
    if (viewTab.secondaryView) {
        viewTab.secondaryView->show();
    }
    viewTab.splitter->show();

    if (!viewTab.wasActive) {
        viewTab.wasActive = true;

        // If the tab has not been activated yet the size of the KItemListView is
        // undefined and results in an unwanted animation. To prevent this a
        // reloading of the directory gets triggered.
        viewTab.primaryView->view()->reload();
        if (viewTab.secondaryView) {
            viewTab.secondaryView->view()->reload();
        }
    }

    setActiveViewContainer(viewTab.isPrimaryViewActive ? viewTab.primaryView :
                                                         viewTab.secondaryView);
}

void DolphinMainWindow::closeTab()
{
    closeTab(m_tabBar->currentIndex());
}

void DolphinMainWindow::closeTab(int index)
{
    Q_ASSERT(index >= 0);
    Q_ASSERT(index < m_viewTab.count());
    if (m_viewTab.count() == 1) {
        // the last tab may never get closed
        return;
    }

    if (index == m_tabIndex) {
        // The tab that should be closed is the active tab. Activate the
        // previous tab before closing the tab.
        m_tabBar->setCurrentIndex((index > 0) ? index - 1 : 1);
    }

    const KUrl primaryUrl(m_viewTab[index].primaryView->url());
    const KUrl secondaryUrl(m_viewTab[index].secondaryView ? m_viewTab[index].secondaryView->url() : KUrl());
    emit rememberClosedTab(primaryUrl, secondaryUrl);

    // delete tab
    m_viewTab[index].primaryView->deleteLater();
    if (m_viewTab[index].secondaryView) {
        m_viewTab[index].secondaryView->deleteLater();
    }
    m_viewTab[index].splitter->deleteLater();
    m_viewTab.erase(m_viewTab.begin() + index);

    m_tabBar->blockSignals(true);
    m_tabBar->removeTab(index);

    if (m_tabIndex > index) {
        m_tabIndex--;
        Q_ASSERT(m_tabIndex >= 0);
    }

    // if only one tab is left, also remove the tab entry so that
    // closing the last tab is not possible
    if (m_viewTab.count() == 1) {
        m_tabBar->removeTab(0);
        actionCollection()->action("close_tab")->setEnabled(false);
        actionCollection()->action("activate_prev_tab")->setEnabled(false);
        actionCollection()->action("activate_next_tab")->setEnabled(false);
    } else {
        m_tabBar->blockSignals(false);
    }
}

void DolphinMainWindow::openTabContextMenu(int index, const QPoint& pos)
{
    KMenu menu(this);

    QAction* newTabAction = menu.addAction(QIcon::fromTheme("tab-new"), i18nc("@action:inmenu", "New Tab"));
    newTabAction->setShortcut(actionCollection()->action("new_tab")->shortcut());

    QAction* detachTabAction = menu.addAction(QIcon::fromTheme("tab-detach"), i18nc("@action:inmenu", "Detach Tab"));

    QAction* closeOtherTabsAction = menu.addAction(QIcon::fromTheme("tab-close-other"), i18nc("@action:inmenu", "Close Other Tabs"));

    QAction* closeTabAction = menu.addAction(QIcon::fromTheme("tab-close"), i18nc("@action:inmenu", "Close Tab"));
    closeTabAction->setShortcut(actionCollection()->action("close_tab")->shortcut());
    QAction* selectedAction = menu.exec(pos);
    if (selectedAction == newTabAction) {
        const ViewTab& tab = m_viewTab[index];
        Q_ASSERT(tab.primaryView);
        const KUrl url = tab.secondaryView && tab.secondaryView->isActive() ?
                         tab.secondaryView->url() : tab.primaryView->url();
        openNewTab(url);
        m_tabBar->setCurrentIndex(m_viewTab.count() - 1);
    } else if (selectedAction == detachTabAction) {
        const QString separator(QLatin1Char(' '));
        QString command = QLatin1String("dolphin");

        const ViewTab& tab = m_viewTab[index];
        Q_ASSERT(tab.primaryView);

        command += separator + tab.primaryView->url().url();
        if (tab.secondaryView) {
            command += separator + tab.secondaryView->url().url();
            command += separator + QLatin1String("-split");
        }

        KRun::runCommand(command, this);

        closeTab(index);
    } else if (selectedAction == closeOtherTabsAction) {
        const int count = m_tabBar->count();
        for (int i = 0; i < index; ++i) {
            closeTab(0);
        }
        for (int i = index + 1; i < count; ++i) {
            closeTab(1);
        }
    } else if (selectedAction == closeTabAction) {
        closeTab(index);
    }
}

void DolphinMainWindow::slotTabMoved(int from, int to)
{
    m_viewTab.move(from, to);
    m_tabIndex = m_tabBar->currentIndex();
}

void DolphinMainWindow::slotTestCanDecode(const QDragMoveEvent* event, bool& canDecode)
{
    canDecode = KUrl::List::canDecode(event->mimeData());
}

void DolphinMainWindow::handleUrl(const KUrl& url)
{
    delete m_lastHandleUrlStatJob;
    m_lastHandleUrlStatJob = 0;

    if (url.isLocalFile() && QFileInfo(url.toLocalFile()).isDir()) {
        activeViewContainer()->setUrl(url);
    } else if (KProtocolManager::supportsListing(url)) {
        // stat the URL to see if it is a dir or not
        m_lastHandleUrlStatJob = KIO::stat(url, KIO::HideProgressInfo);
        if (m_lastHandleUrlStatJob->ui()) {
            KJobWidgets::setWindow(m_lastHandleUrlStatJob, this);
        }
        connect(m_lastHandleUrlStatJob, &KIO::Job::result,
                this, &DolphinMainWindow::slotHandleUrlStatFinished);

    } else {
        new KRun(url, this); // Automatically deletes itself after being finished
    }
}

void DolphinMainWindow::slotHandleUrlStatFinished(KJob* job)
{
    m_lastHandleUrlStatJob = 0;
    const KIO::UDSEntry entry = static_cast<KIO::StatJob*>(job)->statResult();
    const KUrl url = static_cast<KIO::StatJob*>(job)->url();
    if (entry.isDir()) {
        activeViewContainer()->setUrl(url);
    } else {
        new KRun(url, this);  // Automatically deletes itself after being finished
    }
}

void DolphinMainWindow::tabDropEvent(int tab, QDropEvent* event)
{
    const KUrl::List urls = KUrl::List::fromMimeData(event->mimeData());
    if (!urls.isEmpty() && tab != -1) {
        const ViewTab& viewTab = m_viewTab[tab];
        const DolphinView* view = viewTab.isPrimaryViewActive ? viewTab.primaryView->view()
                                                              : viewTab.secondaryView->view();
        QString error;
        DragAndDropHelper::dropUrls(view->rootItem(), view->url(), event, error);
        if (!error.isEmpty()) {
            activeViewContainer()->showMessage(error, DolphinViewContainer::Error);
        }
    }
}

void DolphinMainWindow::slotWriteStateChanged(bool isFolderWritable)
{
    newFileMenu()->setEnabled(isFolderWritable);
}

void DolphinMainWindow::openContextMenu(const QPoint& pos,
                                        const KFileItem& item,
                                        const KUrl& url,
                                        const QList<QAction*>& customActions)
{
    QWeakPointer<DolphinContextMenu> contextMenu = new DolphinContextMenu(this, pos, item, url);
    contextMenu.data()->setCustomActions(customActions);
    const DolphinContextMenu::Command command = contextMenu.data()->open();

    switch (command) {
    case DolphinContextMenu::OpenParentFolderInNewWindow: {

        KRun::run("dolphin %u", QList<QUrl>() << KIO::upUrl(item.url()), this);
        break;
    }

    case DolphinContextMenu::OpenParentFolderInNewTab:
        openNewTab(KIO::upUrl(item.url()));
        break;

    case DolphinContextMenu::None:
    default:
        break;
    }

    delete contextMenu.data();
}

void DolphinMainWindow::updateControlMenu()
{
    KMenu* menu = qobject_cast<KMenu*>(sender());
    Q_ASSERT(menu);

    // All actions get cleared by KMenu::clear(). The sub-menus are deleted
    // by connecting to the aboutToHide() signal from the parent-menu.
    menu->clear();

    KActionCollection* ac = actionCollection();

    // Add "Edit" actions
    bool added = addActionToMenu(ac->action(KStandardAction::name(KStandardAction::Undo)), menu) |
                 addActionToMenu(ac->action(KStandardAction::name(KStandardAction::Find)), menu) |
                 addActionToMenu(ac->action("select_all"), menu) |
                 addActionToMenu(ac->action("invert_selection"), menu);

    if (added) {
        menu->addSeparator();
    }

    // Add "View" actions
    if (!GeneralSettings::showZoomSlider()) {
        addActionToMenu(ac->action(KStandardAction::name(KStandardAction::ZoomIn)), menu);
        addActionToMenu(ac->action(KStandardAction::name(KStandardAction::ZoomOut)), menu);
        menu->addSeparator();
    }

    added = addActionToMenu(ac->action("view_mode"), menu) |
            addActionToMenu(ac->action("sort"), menu) |
            addActionToMenu(ac->action("additional_info"), menu) |
            addActionToMenu(ac->action("show_preview"), menu) |
            addActionToMenu(ac->action("show_in_groups"), menu) |
            addActionToMenu(ac->action("show_hidden_files"), menu);

    if (added) {
        menu->addSeparator();
    }

    added = addActionToMenu(ac->action("split_view"), menu) |
            addActionToMenu(ac->action("reload"), menu) |
            addActionToMenu(ac->action("view_properties"), menu);
    if (added) {
        menu->addSeparator();
    }

    addActionToMenu(ac->action("panels"), menu);
    KMenu* locationBarMenu = new KMenu(i18nc("@action:inmenu", "Location Bar"), menu);
    locationBarMenu->addAction(ac->action("editable_location"));
    locationBarMenu->addAction(ac->action("replace_location"));
    menu->addMenu(locationBarMenu);

    menu->addSeparator();

    // Add "Go" menu
    KMenu* goMenu = new KMenu(i18nc("@action:inmenu", "Go"), menu);
    connect(menu, &KMenu::aboutToHide, goMenu, &KMenu::deleteLater);
    goMenu->addAction(ac->action(KStandardAction::name(KStandardAction::Back)));
    goMenu->addAction(ac->action(KStandardAction::name(KStandardAction::Forward)));
    goMenu->addAction(ac->action(KStandardAction::name(KStandardAction::Up)));
    goMenu->addAction(ac->action(KStandardAction::name(KStandardAction::Home)));
    goMenu->addAction(ac->action("closed_tabs"));
    menu->addMenu(goMenu);

    // Add "Tool" menu
    KMenu* toolsMenu = new KMenu(i18nc("@action:inmenu", "Tools"), menu);
    connect(menu, &KMenu::aboutToHide, toolsMenu, &KMenu::deleteLater);
    toolsMenu->addAction(ac->action("show_filter_bar"));
    toolsMenu->addAction(ac->action("compare_files"));
    toolsMenu->addAction(ac->action("open_terminal"));
    toolsMenu->addAction(ac->action("change_remote_encoding"));
    menu->addMenu(toolsMenu);

    // Add "Settings" menu entries
    addActionToMenu(ac->action(KStandardAction::name(KStandardAction::KeyBindings)), menu);
    addActionToMenu(ac->action(KStandardAction::name(KStandardAction::ConfigureToolbars)), menu);
    addActionToMenu(ac->action(KStandardAction::name(KStandardAction::Preferences)), menu);

    // Add "Help" menu
    KMenu* helpMenu = new KMenu(i18nc("@action:inmenu", "Help"), menu);
    connect(menu, &KMenu::aboutToHide, helpMenu, &KMenu::deleteLater);
    helpMenu->addAction(ac->action(KStandardAction::name(KStandardAction::HelpContents)));
    helpMenu->addAction(ac->action(KStandardAction::name(KStandardAction::WhatsThis)));
    helpMenu->addSeparator();
    helpMenu->addAction(ac->action(KStandardAction::name(KStandardAction::ReportBug)));
    helpMenu->addSeparator();
    helpMenu->addAction(ac->action(KStandardAction::name(KStandardAction::SwitchApplicationLanguage)));
    helpMenu->addSeparator();
    helpMenu->addAction(ac->action(KStandardAction::name(KStandardAction::AboutApp)));
    helpMenu->addAction(ac->action(KStandardAction::name(KStandardAction::AboutKDE)));
    menu->addMenu(helpMenu);

    menu->addSeparator();
    addActionToMenu(ac->action(KStandardAction::name(KStandardAction::ShowMenubar)), menu);
}

void DolphinMainWindow::updateToolBar()
{
    if (!menuBar()->isVisible()) {
        createControlButton();
    }
}

void DolphinMainWindow::slotControlButtonDeleted()
{
    m_controlButton = 0;
    m_updateToolBarTimer->start();
}

void DolphinMainWindow::slotPanelErrorMessage(const QString& error)
{
    activeViewContainer()->showMessage(error, DolphinViewContainer::Error);
}

void DolphinMainWindow::slotPlaceActivated(const KUrl& url)
{
    DolphinViewContainer* view = activeViewContainer();

    if (view->url() == url) {
        // We can end up here if the user clicked a device in the Places Panel
        // which had been unmounted earlier, see https://bugs.kde.org/show_bug.cgi?id=161385.
        reloadView();
    } else {
        changeUrl(url);
    }
}

void DolphinMainWindow::restoreClosedTab(const KUrl& primaryUrl, const KUrl& secondaryUrl)
{
    openNewActivatedTab(primaryUrl);

    if (!secondaryUrl.isEmpty() && secondaryUrl.isValid()) {
        const int index = m_tabBar->currentIndex();
        createSecondaryView(index);
        setActiveViewContainer(m_viewTab[index].secondaryView);
        m_viewTab[index].secondaryView->setUrl(secondaryUrl);
    }
}

void DolphinMainWindow::setActiveViewContainer(DolphinViewContainer* viewContainer)
{
    Q_ASSERT(viewContainer);
    Q_ASSERT((viewContainer == m_viewTab[m_tabIndex].primaryView) ||
             (viewContainer == m_viewTab[m_tabIndex].secondaryView));
    if (m_activeViewContainer == viewContainer) {
        return;
    }

    m_activeViewContainer->setActive(false);
    m_activeViewContainer = viewContainer;

    // Activating the view container might trigger a recursive setActiveViewContainer() call
    // inside DolphinMainWindow::toggleActiveView() when having a split view. Temporary
    // disconnect the activated() signal in this case:
    disconnect(m_activeViewContainer->view(), &DolphinView::activated, this, &DolphinMainWindow::toggleActiveView);
    m_activeViewContainer->setActive(true);
    connect(m_activeViewContainer->view(), &DolphinView::activated, this, &DolphinMainWindow::toggleActiveView);

    m_actionHandler->setCurrentView(viewContainer->view());

    updateHistory();
    updateEditActions();
    updatePasteAction();
    updateViewActions();
    updateGoActions();

    const KUrl url = m_activeViewContainer->url();
    setUrlAsCaption(url);
    if (m_viewTab.count() > 1) {
        m_tabBar->setTabText(m_tabIndex, tabName(url));
        m_tabBar->setTabIcon(m_tabIndex, QIcon::fromTheme(KIO::iconNameForUrl(url)));
    }

    emit urlChanged(url);
}

DolphinViewContainer* DolphinMainWindow::createViewContainer(const KUrl& url, QWidget* parent)
{
    DolphinViewContainer* container = new DolphinViewContainer(url, parent);

    // The places-selector from the URL navigator should only be shown
    // if the places dock is invisible
    QDockWidget* placesDock = findChild<QDockWidget*>("placesDock");
    container->urlNavigator()->setPlacesSelectorVisible(!placesDock || !placesDock->isVisible());

    return container;
}

void DolphinMainWindow::setupActions()
{
    // setup 'File' menu
    m_newFileMenu = new DolphinNewFileMenu(actionCollection(), this);
    QMenu* menu = m_newFileMenu->menu();
    menu->setTitle(i18nc("@title:menu Create new folder, file, link, etc.", "Create New"));
    menu->setIcon(QIcon::fromTheme("document-new"));
    m_newFileMenu->setDelayed(false);
    connect(menu, &QMenu::aboutToShow,
            this, &DolphinMainWindow::updateNewMenu);

    QAction* newWindow = actionCollection()->addAction("new_window");
    newWindow->setIcon(QIcon::fromTheme("window-new"));
    newWindow->setText(i18nc("@action:inmenu File", "New &Window"));
    newWindow->setShortcut(Qt::CTRL | Qt::Key_N);
    connect(newWindow, &QAction::triggered, this, &DolphinMainWindow::openNewMainWindow);

    QAction* newTab = actionCollection()->addAction("new_tab");
    newTab->setIcon(QIcon::fromTheme("tab-new"));
    newTab->setText(i18nc("@action:inmenu File", "New Tab"));
    newTab->setShortcuts(QList<QKeySequence>() << QKeySequence(Qt::CTRL | Qt::Key_T) << QKeySequence(Qt::CTRL | Qt::SHIFT | Qt::Key_N));
    connect(newTab, &QAction::triggered, this, static_cast<void(DolphinMainWindow::*)()>(&DolphinMainWindow::openNewTab));

    QAction* closeTab = actionCollection()->addAction("close_tab");
    closeTab->setIcon(QIcon::fromTheme("tab-close"));
    closeTab->setText(i18nc("@action:inmenu File", "Close Tab"));
    closeTab->setShortcut(Qt::CTRL | Qt::Key_W);
    closeTab->setEnabled(false);
    connect(closeTab, &QAction::triggered, this, static_cast<void(DolphinMainWindow::*)()>(&DolphinMainWindow::closeTab));

    KStandardAction::quit(this, SLOT(quit()), actionCollection());

    // setup 'Edit' menu
    KStandardAction::undo(this,
                          SLOT(undo()),
                          actionCollection());

    // need to remove shift+del from cut action, else the shortcut for deletejob
    // doesn't work
    QAction* cut = KStandardAction::cut(this, SLOT(cut()), actionCollection());
    auto cutShortcuts = cut->shortcuts();
    cutShortcuts.removeAll(QKeySequence(Qt::SHIFT | Qt::Key_Delete));
    cut->setShortcuts(cutShortcuts);
    KStandardAction::copy(this, SLOT(copy()), actionCollection());
    QAction* paste = KStandardAction::paste(this, SLOT(paste()), actionCollection());
    // The text of the paste-action is modified dynamically by Dolphin
    // (e. g. to "Paste One Folder"). To prevent that the size of the toolbar changes
    // due to the long text, the text "Paste" is used:
    paste->setIconText(i18nc("@action:inmenu Edit", "Paste"));

    KStandardAction::find(this, SLOT(find()), actionCollection());

    QAction* selectAll = actionCollection()->addAction("select_all");
    selectAll->setText(i18nc("@action:inmenu Edit", "Select All"));
    selectAll->setShortcut(Qt::CTRL | Qt::Key_A);
    connect(selectAll, &QAction::triggered, this, &DolphinMainWindow::selectAll);

    QAction* invertSelection = actionCollection()->addAction("invert_selection");
    invertSelection->setText(i18nc("@action:inmenu Edit", "Invert Selection"));
    invertSelection->setShortcut(Qt::CTRL | Qt::SHIFT | Qt::Key_A);
    connect(invertSelection, &QAction::triggered, this, &DolphinMainWindow::invertSelection);

    // setup 'View' menu
    // (note that most of it is set up in DolphinViewActionHandler)

    QAction* split = actionCollection()->addAction("split_view");
    split->setShortcut(Qt::Key_F3);
    updateSplitAction();
    connect(split, &QAction::triggered, this, &DolphinMainWindow::toggleSplitView);

    QAction* reload = actionCollection()->addAction("reload");
    reload->setText(i18nc("@action:inmenu View", "Reload"));
    reload->setShortcut(Qt::Key_F5);
    reload->setIcon(QIcon::fromTheme("view-refresh"));
    connect(reload, &QAction::triggered, this, &DolphinMainWindow::reloadView);

    QAction* stop = actionCollection()->addAction("stop");
    stop->setText(i18nc("@action:inmenu View", "Stop"));
    stop->setToolTip(i18nc("@info", "Stop loading"));
    stop->setIcon(QIcon::fromTheme("process-stop"));
    connect(stop, &QAction::triggered, this, &DolphinMainWindow::stopLoading);

    KToggleAction* editableLocation = actionCollection()->add<KToggleAction>("editable_location");
    editableLocation->setText(i18nc("@action:inmenu Navigation Bar", "Editable Location"));
    editableLocation->setShortcut(Qt::Key_F6);
    connect(editableLocation, &KToggleAction::triggered, this, &DolphinMainWindow::toggleEditLocation);

    QAction* replaceLocation = actionCollection()->addAction("replace_location");
    replaceLocation->setText(i18nc("@action:inmenu Navigation Bar", "Replace Location"));
    replaceLocation->setShortcut(Qt::CTRL | Qt::Key_L);
    connect(replaceLocation, &QAction::triggered, this, &DolphinMainWindow::replaceLocation);

    // setup 'Go' menu
    QAction* backAction = KStandardAction::back(this, SLOT(goBack()), actionCollection());
    auto backShortcuts = backAction->shortcuts();
    backShortcuts.append(QKeySequence(Qt::Key_Backspace));
    backAction->setShortcuts(backShortcuts);

<<<<<<< HEAD
    m_recentTabsMenu = new KActionMenu(i18n("Recently Closed Tabs"), this);
    m_recentTabsMenu->setIcon(QIcon::fromTheme("edit-undo"));
    m_recentTabsMenu->setDelayed(false);
    actionCollection()->addAction("closed_tabs", m_recentTabsMenu);
    connect(m_recentTabsMenu->menu(), &QMenu::triggered,
            this, &DolphinMainWindow::restoreClosedTab);

    QAction* action = new QAction(i18n("Empty Recently Closed Tabs"), m_recentTabsMenu);
    action->setIcon(QIcon::fromTheme("edit-clear-list"));
    action->setData(QVariant::fromValue(true));
    m_recentTabsMenu->addAction(action);
    m_recentTabsMenu->addSeparator();
    m_recentTabsMenu->setEnabled(false);
=======
    DolphinRecentTabsMenu* recentTabsMenu = new DolphinRecentTabsMenu(this);
    actionCollection()->addAction("closed_tabs", recentTabsMenu);
    connect(this, SIGNAL(rememberClosedTab(KUrl,KUrl)),
            recentTabsMenu, SLOT(rememberClosedTab(KUrl,KUrl)));
    connect(recentTabsMenu, SIGNAL(restoreClosedTab(KUrl,KUrl)),
            this, SLOT(restoreClosedTab(KUrl,KUrl)));
>>>>>>> 74d8522a

    KStandardAction::forward(this, SLOT(goForward()), actionCollection());
    KStandardAction::up(this, SLOT(goUp()), actionCollection());
    KStandardAction::home(this, SLOT(goHome()), actionCollection());

    // setup 'Tools' menu
    QAction* showFilterBar = actionCollection()->addAction("show_filter_bar");
    showFilterBar->setText(i18nc("@action:inmenu Tools", "Show Filter Bar"));
    showFilterBar->setIcon(QIcon::fromTheme("view-filter"));
    showFilterBar->setShortcut(Qt::CTRL | Qt::Key_I);
    connect(showFilterBar, &QAction::triggered, this, &DolphinMainWindow::showFilterBar);

    QAction* compareFiles = actionCollection()->addAction("compare_files");
    compareFiles->setText(i18nc("@action:inmenu Tools", "Compare Files"));
    compareFiles->setIcon(QIcon::fromTheme("kompare"));
    compareFiles->setEnabled(false);
    connect(compareFiles, &QAction::triggered, this, &DolphinMainWindow::compareFiles);

    QAction* openTerminal = actionCollection()->addAction("open_terminal");
    openTerminal->setText(i18nc("@action:inmenu Tools", "Open Terminal"));
    openTerminal->setIcon(QIcon::fromTheme("utilities-terminal"));
    openTerminal->setShortcut(Qt::SHIFT | Qt::Key_F4);
    connect(openTerminal, &QAction::triggered, this, &DolphinMainWindow::openTerminal);

    // setup 'Settings' menu
    KToggleAction* showMenuBar = KStandardAction::showMenubar(0, 0, actionCollection());
    connect(showMenuBar, &KToggleAction::triggered,                   // Fixes #286822
            this, &DolphinMainWindow::toggleShowMenuBar, Qt::QueuedConnection);
    KStandardAction::preferences(this, SLOT(editSettings()), actionCollection());

    // not in menu actions
    QList<QKeySequence> nextTabKeys;
    nextTabKeys.append(KStandardShortcut::tabNext().first()); //TODO: is this correct
    nextTabKeys.append(QKeySequence(Qt::CTRL | Qt::Key_Tab));

    QList<QKeySequence> prevTabKeys;
    prevTabKeys.append(KStandardShortcut::tabPrev().first()); //TODO: is this correct
    prevTabKeys.append(QKeySequence(Qt::CTRL | Qt::SHIFT | Qt::Key_Tab));

    QAction* activateNextTab = actionCollection()->addAction("activate_next_tab");
    activateNextTab->setIconText(i18nc("@action:inmenu", "Next Tab"));
    activateNextTab->setText(i18nc("@action:inmenu", "Activate Next Tab"));
    activateNextTab->setEnabled(false);
    connect(activateNextTab, &QAction::triggered, this, &DolphinMainWindow::activateNextTab);
    activateNextTab->setShortcuts(QApplication::isRightToLeft() ? prevTabKeys : nextTabKeys);

    QAction* activatePrevTab = actionCollection()->addAction("activate_prev_tab");
    activatePrevTab->setIconText(i18nc("@action:inmenu", "Previous Tab"));
    activatePrevTab->setText(i18nc("@action:inmenu", "Activate Previous Tab"));
    activatePrevTab->setEnabled(false);
    connect(activatePrevTab, &QAction::triggered, this, &DolphinMainWindow::activatePrevTab);
    activatePrevTab->setShortcuts(QApplication::isRightToLeft() ? nextTabKeys : prevTabKeys);

    // for context menu
    QAction* openInNewTab = actionCollection()->addAction("open_in_new_tab");
    openInNewTab->setText(i18nc("@action:inmenu", "Open in New Tab"));
    openInNewTab->setIcon(QIcon::fromTheme("tab-new"));
    connect(openInNewTab, &QAction::triggered, this, &DolphinMainWindow::openInNewTab);

    QAction* openInNewTabs = actionCollection()->addAction("open_in_new_tabs");
    openInNewTabs->setText(i18nc("@action:inmenu", "Open in New Tabs"));
    openInNewTabs->setIcon(QIcon::fromTheme("tab-new"));
    connect(openInNewTabs, &QAction::triggered, this, &DolphinMainWindow::openInNewTab);

    QAction* openInNewWindow = actionCollection()->addAction("open_in_new_window");
    openInNewWindow->setText(i18nc("@action:inmenu", "Open in New Window"));
    openInNewWindow->setIcon(QIcon::fromTheme("window-new"));
    connect(openInNewWindow, &QAction::triggered, this, &DolphinMainWindow::openInNewWindow);
}

void DolphinMainWindow::setupDockWidgets()
{
    const bool lock = GeneralSettings::lockPanels();

    KDualAction* lockLayoutAction = actionCollection()->add<KDualAction>("lock_panels");
    lockLayoutAction->setActiveText(i18nc("@action:inmenu Panels", "Unlock Panels"));
    lockLayoutAction->setActiveIcon(QIcon::fromTheme("object-unlocked"));
    lockLayoutAction->setInactiveText(i18nc("@action:inmenu Panels", "Lock Panels"));
    lockLayoutAction->setInactiveIcon(QIcon::fromTheme("object-locked"));
    lockLayoutAction->setActive(lock);
    connect(lockLayoutAction, &KDualAction::triggered, this, &DolphinMainWindow::togglePanelLockState);

    // Setup "Information"
    DolphinDockWidget* infoDock = new DolphinDockWidget(i18nc("@title:window", "Information"));
    infoDock->setLocked(lock);
    infoDock->setObjectName("infoDock");
    infoDock->setAllowedAreas(Qt::LeftDockWidgetArea | Qt::RightDockWidgetArea);
    InformationPanel* infoPanel = new InformationPanel(infoDock);
    infoPanel->setCustomContextMenuActions(QList<QAction*>() << lockLayoutAction);
    connect(infoPanel, &InformationPanel::urlActivated, this, &DolphinMainWindow::handleUrl);
    infoDock->setWidget(infoPanel);

    QAction* infoAction = infoDock->toggleViewAction();
    createPanelAction(QIcon::fromTheme("dialog-information"), Qt::Key_F11, infoAction, "show_information_panel");

    addDockWidget(Qt::RightDockWidgetArea, infoDock);
    connect(this, &DolphinMainWindow::urlChanged,
            infoPanel, &InformationPanel::setUrl);
    connect(this, &DolphinMainWindow::selectionChanged,
            infoPanel, &InformationPanel::setSelection);
    connect(this, &DolphinMainWindow::requestItemInfo,
            infoPanel, &InformationPanel::requestDelayedItemInfo);

    // Setup "Folders"
    DolphinDockWidget* foldersDock = new DolphinDockWidget(i18nc("@title:window", "Folders"));
    foldersDock->setLocked(lock);
    foldersDock->setObjectName("foldersDock");
    foldersDock->setAllowedAreas(Qt::LeftDockWidgetArea | Qt::RightDockWidgetArea);
    FoldersPanel* foldersPanel = new FoldersPanel(foldersDock);
    foldersPanel->setCustomContextMenuActions(QList<QAction*>() << lockLayoutAction);
    foldersDock->setWidget(foldersPanel);

    QAction* foldersAction = foldersDock->toggleViewAction();
    createPanelAction(QIcon::fromTheme("folder"), Qt::Key_F7, foldersAction, "show_folders_panel");

    addDockWidget(Qt::LeftDockWidgetArea, foldersDock);
    connect(this, &DolphinMainWindow::urlChanged,
            foldersPanel, &FoldersPanel::setUrl);
    connect(foldersPanel, &FoldersPanel::folderActivated,
            this, &DolphinMainWindow::changeUrl);
    connect(foldersPanel, &FoldersPanel::folderMiddleClicked,
            this, static_cast<void(DolphinMainWindow::*)(const KUrl&)>(&DolphinMainWindow::openNewTab));
    connect(foldersPanel, &FoldersPanel::errorMessage,
            this, &DolphinMainWindow::slotPanelErrorMessage);

    // Setup "Terminal"
#ifndef Q_OS_WIN
    DolphinDockWidget* terminalDock = new DolphinDockWidget(i18nc("@title:window Shell terminal", "Terminal"));
    terminalDock->setLocked(lock);
    terminalDock->setObjectName("terminalDock");
    terminalDock->setAllowedAreas(Qt::TopDockWidgetArea | Qt::BottomDockWidgetArea);
    TerminalPanel* terminalPanel = new TerminalPanel(terminalDock);
    terminalPanel->setCustomContextMenuActions(QList<QAction*>() << lockLayoutAction);
    terminalDock->setWidget(terminalPanel);

    connect(terminalPanel, &TerminalPanel::hideTerminalPanel, terminalDock, &DolphinDockWidget::hide);
    connect(terminalPanel, &TerminalPanel::changeUrl, this, &DolphinMainWindow::slotTerminalDirectoryChanged);
    connect(terminalDock, &DolphinDockWidget::visibilityChanged,
            terminalPanel, &TerminalPanel::dockVisibilityChanged);

    QAction* terminalAction = terminalDock->toggleViewAction();
    createPanelAction(QIcon::fromTheme("utilities-terminal"), Qt::Key_F4, terminalAction, "show_terminal_panel");

    addDockWidget(Qt::BottomDockWidgetArea, terminalDock);
    connect(this, &DolphinMainWindow::urlChanged,
            terminalPanel, &TerminalPanel::setUrl);
#endif

    if (GeneralSettings::version() < 200) {
        infoDock->hide();
        foldersDock->hide();
#ifndef Q_OS_WIN
        terminalDock->hide();
#endif
    }

    // Setup "Places"
    DolphinDockWidget* placesDock = new DolphinDockWidget(i18nc("@title:window", "Places"));
    placesDock->setLocked(lock);
    placesDock->setObjectName("placesDock");
    placesDock->setAllowedAreas(Qt::LeftDockWidgetArea | Qt::RightDockWidgetArea);

    PlacesPanel* placesPanel = new PlacesPanel(placesDock);
    placesPanel->setCustomContextMenuActions(QList<QAction*>() << lockLayoutAction);
    placesDock->setWidget(placesPanel);

    QAction* placesAction = placesDock->toggleViewAction();
    createPanelAction(QIcon::fromTheme("bookmarks"), Qt::Key_F9, placesAction, "show_places_panel");

    addDockWidget(Qt::LeftDockWidgetArea, placesDock);
    connect(placesPanel, &PlacesPanel::placeActivated,
            this, &DolphinMainWindow::slotPlaceActivated);
    connect(placesPanel, &PlacesPanel::placeMiddleClicked,
            this, static_cast<void(DolphinMainWindow::*)(const KUrl&)>(&DolphinMainWindow::openNewTab));
    connect(placesPanel, &PlacesPanel::errorMessage,
            this, &DolphinMainWindow::slotPanelErrorMessage);
    connect(this, &DolphinMainWindow::urlChanged,
            placesPanel, &PlacesPanel::setUrl);
    connect(placesDock, &DolphinDockWidget::visibilityChanged,
            this, &DolphinMainWindow::slotPlacesPanelVisibilityChanged);
    connect(this, &DolphinMainWindow::settingsChanged,
	    placesPanel, &PlacesPanel::readSettings);

    // Add actions into the "Panels" menu
    KActionMenu* panelsMenu = new KActionMenu(i18nc("@action:inmenu View", "Panels"), this);
    actionCollection()->addAction("panels", panelsMenu);
    panelsMenu->setDelayed(false);
    const KActionCollection* ac = actionCollection();
    panelsMenu->addAction(ac->action("show_places_panel"));
    panelsMenu->addAction(ac->action("show_information_panel"));
    panelsMenu->addAction(ac->action("show_folders_panel"));
#ifndef Q_OS_WIN
    panelsMenu->addAction(ac->action("show_terminal_panel"));
#endif
    panelsMenu->addSeparator();
    panelsMenu->addAction(lockLayoutAction);
}

void DolphinMainWindow::updateEditActions()
{
    const KFileItemList list = m_activeViewContainer->view()->selectedItems();
    if (list.isEmpty()) {
        stateChanged("has_no_selection");
    } else {
        stateChanged("has_selection");

        KActionCollection* col = actionCollection();
        QAction* renameAction      = col->action("rename");
        QAction* moveToTrashAction = col->action("move_to_trash");
        QAction* deleteAction      = col->action("delete");
        QAction* cutAction         = col->action(KStandardAction::name(KStandardAction::Cut));
        QAction* deleteWithTrashShortcut = col->action("delete_shortcut"); // see DolphinViewActionHandler

        KFileItemListProperties capabilities(list);
        const bool enableMoveToTrash = capabilities.isLocal() && capabilities.supportsMoving();

        renameAction->setEnabled(capabilities.supportsMoving());
        moveToTrashAction->setEnabled(enableMoveToTrash);
        deleteAction->setEnabled(capabilities.supportsDeleting());
        deleteWithTrashShortcut->setEnabled(capabilities.supportsDeleting() && !enableMoveToTrash);
        cutAction->setEnabled(capabilities.supportsMoving());
    }
}

void DolphinMainWindow::updateViewActions()
{
    m_actionHandler->updateViewActions();

    QAction* showFilterBarAction = actionCollection()->action("show_filter_bar");
    showFilterBarAction->setChecked(m_activeViewContainer->isFilterBarVisible());

    updateSplitAction();

    QAction* editableLocactionAction = actionCollection()->action("editable_location");
    const KUrlNavigator* urlNavigator = m_activeViewContainer->urlNavigator();
    editableLocactionAction->setChecked(urlNavigator->isUrlEditable());
}

void DolphinMainWindow::updateGoActions()
{
    QAction* goUpAction = actionCollection()->action(KStandardAction::name(KStandardAction::Up));
    const KUrl currentUrl = m_activeViewContainer->url();
    goUpAction->setEnabled(currentUrl.upUrl() != currentUrl);
}

void DolphinMainWindow::createControlButton()
{
    if (m_controlButton) {
        return;
    }
    Q_ASSERT(!m_controlButton);

    m_controlButton = new QToolButton(this);
    m_controlButton->setIcon(QIcon::fromTheme("applications-system"));
    m_controlButton->setText(i18nc("@action", "Control"));
    m_controlButton->setPopupMode(QToolButton::InstantPopup);
    m_controlButton->setToolButtonStyle(toolBar()->toolButtonStyle());

    KMenu* controlMenu = new KMenu(m_controlButton);
    connect(controlMenu, &KMenu::aboutToShow, this, &DolphinMainWindow::updateControlMenu);

    m_controlButton->setMenu(controlMenu);

    toolBar()->addWidget(m_controlButton);
    connect(toolBar(), &KToolBar::iconSizeChanged,
            m_controlButton, &QToolButton::setIconSize);
    connect(toolBar(), &KToolBar::toolButtonStyleChanged,
            m_controlButton, &QToolButton::setToolButtonStyle);

    // The added widgets are owned by the toolbar and may get deleted when e.g. the toolbar
    // gets edited. In this case we must add them again. The adding is done asynchronously by
    // m_updateToolBarTimer.
    connect(m_controlButton, &QToolButton::destroyed, this, &DolphinMainWindow::slotControlButtonDeleted);
    m_updateToolBarTimer = new QTimer(this);
    m_updateToolBarTimer->setInterval(500);
    connect(m_updateToolBarTimer, &QTimer::timeout, this, &DolphinMainWindow::updateToolBar);
}

void DolphinMainWindow::deleteControlButton()
{
    delete m_controlButton;
    m_controlButton = 0;

    delete m_updateToolBarTimer;
    m_updateToolBarTimer = 0;
}

bool DolphinMainWindow::addActionToMenu(QAction* action, KMenu* menu)
{
    Q_ASSERT(action);
    Q_ASSERT(menu);

    const KToolBar* toolBarWidget = toolBar();
    foreach (const QWidget* widget, action->associatedWidgets()) {
        if (widget == toolBarWidget) {
            return false;
        }
    }

    menu->addAction(action);
    return true;
}

<<<<<<< HEAD
void DolphinMainWindow::rememberClosedTab(int index)
{
    QMenu* tabsMenu = m_recentTabsMenu->menu();

    const QString primaryPath = m_viewTab[index].primaryView->url().path();
    const QString iconName = KIO::iconNameForUrl(primaryPath);

    QAction* action = new QAction(squeezedText(primaryPath), tabsMenu);

    ClosedTab closedTab;
    closedTab.primaryUrl = m_viewTab[index].primaryView->url();

    if (m_viewTab[index].secondaryView) {
        closedTab.secondaryUrl = m_viewTab[index].secondaryView->url();
        closedTab.isSplit = true;
    } else {
        closedTab.isSplit = false;
    }

    action->setData(QVariant::fromValue(closedTab));
    action->setIcon(QIcon::fromTheme(iconName));

    // add the closed tab menu entry after the separator and
    // "Empty Recently Closed Tabs" entry
    if (tabsMenu->actions().size() == 2) {
        tabsMenu->addAction(action);
    } else {
        tabsMenu->insertAction(tabsMenu->actions().at(2), action);
    }

    // assure that only up to 8 closed tabs are shown in the menu
    if (tabsMenu->actions().size() > 8) {
        tabsMenu->removeAction(tabsMenu->actions().last());
    }
    actionCollection()->action("closed_tabs")->setEnabled(true);
    KAcceleratorManager::manage(tabsMenu);
}

=======
>>>>>>> 74d8522a
void DolphinMainWindow::refreshViews()
{
    Q_ASSERT(m_viewTab[m_tabIndex].primaryView);

    // remember the current active view, as because of
    // the refreshing the active view might change to
    // the secondary view
    DolphinViewContainer* activeViewContainer = m_activeViewContainer;

    const int tabCount = m_viewTab.count();
    for (int i = 0; i < tabCount; ++i) {
        m_viewTab[i].primaryView->readSettings();
        if (m_viewTab[i].secondaryView) {
            m_viewTab[i].secondaryView->readSettings();
        }
    }

    setActiveViewContainer(activeViewContainer);

    if (GeneralSettings::modifiedStartupSettings()) {
        // The startup settings have been changed by the user (see bug #254947).
        // Synchronize the split-view setting with the active view:
        const bool splitView = GeneralSettings::splitView();
        const ViewTab& activeTab = m_viewTab[m_tabIndex];
        const bool toggle =    ( splitView && !activeTab.secondaryView)
                            || (!splitView &&  activeTab.secondaryView);
        if (toggle) {
            toggleSplitView();
        }
    }

    emit settingsChanged();
}

void DolphinMainWindow::clearStatusBar()
{
    m_activeViewContainer->statusBar()->resetToDefaultText();
}

void DolphinMainWindow::connectViewSignals(DolphinViewContainer* container)
{
    connect(container, &DolphinViewContainer::showFilterBarChanged,
            this, &DolphinMainWindow::updateFilterBarAction);
    connect(container, &DolphinViewContainer::writeStateChanged,
            this, &DolphinMainWindow::slotWriteStateChanged);

    DolphinView* view = container->view();
    connect(view, &DolphinView::selectionChanged,
            this, &DolphinMainWindow::slotSelectionChanged);
    connect(view, &DolphinView::requestItemInfo,
            this, &DolphinMainWindow::slotRequestItemInfo);
    connect(view, &DolphinView::activated,
            this, &DolphinMainWindow::toggleActiveView);
    connect(view, &DolphinView::tabRequested,
            this, static_cast<void(DolphinMainWindow::*)(const KUrl&)>(&DolphinMainWindow::openNewTab));
    connect(view, &DolphinView::requestContextMenu,
            this, &DolphinMainWindow::openContextMenu);
    connect(view, &DolphinView::directoryLoadingStarted,
            this, &DolphinMainWindow::enableStopAction);
    connect(view, &DolphinView::directoryLoadingCompleted,
            this, &DolphinMainWindow::disableStopAction);
    connect(view, &DolphinView::goBackRequested,
            this, static_cast<void(DolphinMainWindow::*)()>(&DolphinMainWindow::goBack));
    connect(view, &DolphinView::goForwardRequested,
            this, static_cast<void(DolphinMainWindow::*)()>(&DolphinMainWindow::goForward));

    const KUrlNavigator* navigator = container->urlNavigator();
    connect(navigator, &KUrlNavigator::urlChanged,
            this, &DolphinMainWindow::changeUrl);
    connect(navigator, &KUrlNavigator::historyChanged,
            this, &DolphinMainWindow::updateHistory);
    connect(navigator, &KUrlNavigator::editableStateChanged,
            this, &DolphinMainWindow::slotEditableStateChanged);
    connect(navigator, &KUrlNavigator::tabRequested,
            this, static_cast<void(DolphinMainWindow::*)(const KUrl&)>(&DolphinMainWindow::openNewTab));
}

void DolphinMainWindow::updateSplitAction()
{
    QAction* splitAction = actionCollection()->action("split_view");
    if (m_viewTab[m_tabIndex].secondaryView) {
        if (m_activeViewContainer == m_viewTab[m_tabIndex].secondaryView) {
            splitAction->setText(i18nc("@action:intoolbar Close right view", "Close"));
            splitAction->setToolTip(i18nc("@info", "Close right view"));
            splitAction->setIcon(QIcon::fromTheme("view-right-close"));
        } else {
            splitAction->setText(i18nc("@action:intoolbar Close left view", "Close"));
            splitAction->setToolTip(i18nc("@info", "Close left view"));
            splitAction->setIcon(QIcon::fromTheme("view-left-close"));
        }
    } else {
        splitAction->setText(i18nc("@action:intoolbar Split view", "Split"));
        splitAction->setToolTip(i18nc("@info", "Split view"));
        splitAction->setIcon(QIcon::fromTheme("view-right-new"));
    }
}

QString DolphinMainWindow::tabName(const KUrl& url) const
{
    QString name;
    if (url.equals(KUrl("file:///"))) {
        name = '/';
    } else {
        name = url.fileName();
        if (name.isEmpty()) {
            name = url.protocol();
        } else {
            // Make sure that a '&' inside the directory name is displayed correctly
            // and not misinterpreted as a keyboard shortcut in QTabBar::setTabText()
            name.replace('&', "&&");
        }
    }
    return name;
}

bool DolphinMainWindow::isKompareInstalled() const
{
    static bool initialized = false;
    static bool installed = false;
    if (!initialized) {
        // TODO: maybe replace this approach later by using a menu
        // plugin like kdiff3plugin.cpp
        installed = !KGlobal::dirs()->findExe("kompare").isEmpty();
        initialized = true;
    }
    return installed;
}

void DolphinMainWindow::createSecondaryView(int tabIndex)
{
    ViewTab& viewTab = m_viewTab[tabIndex];

    QSplitter* splitter = viewTab.splitter;
    const int newWidth = (viewTab.primaryView->width() - splitter->handleWidth()) / 2;

    const DolphinView* view = viewTab.primaryView->view();
    // The final parent of the new view container will be set by adding it
    // to the splitter. However, we must make sure that the DolphinMainWindow
    // is a parent of the view container already when it is constructed
    // because this enables the container's KFileItemModel to assign its
    // dir lister to the right main window. The dir lister can then cache
    // authentication data.
    viewTab.secondaryView = createViewContainer(view->url(), this);
    splitter->addWidget(viewTab.secondaryView);
    splitter->setSizes(QList<int>() << newWidth << newWidth);

    connectViewSignals(viewTab.secondaryView);
    viewTab.secondaryView->setActive(false);
    viewTab.secondaryView->resize(newWidth, viewTab.primaryView->height());
    viewTab.secondaryView->show();
}

QString DolphinMainWindow::tabProperty(const QString& property, int tabIndex) const
{
    return "Tab " + QString::number(tabIndex) + ' ' + property;
}

void DolphinMainWindow::setUrlAsCaption(const KUrl& url)
{
    QString caption;
    if (!url.isLocalFile()) {
        caption.append(url.protocol() + " - ");
        if (url.hasHost()) {
            caption.append(url.host() + " - ");
        }
    }

    const QString fileName = url.fileName().isEmpty() ? "/" : url.fileName();
    caption.append(fileName);

    setCaption(caption);
}

QString DolphinMainWindow::squeezedText(const QString& text) const
{
    const QFontMetrics fm = fontMetrics();
    return fm.elidedText(text, Qt::ElideMiddle, fm.maxWidth() * 10);
}

void DolphinMainWindow::createPanelAction(const QIcon& icon,
                                          const QKeySequence& shortcut,
                                          QAction* dockAction,
                                          const QString& actionName)
{
    QAction* panelAction = actionCollection()->addAction(actionName);
    panelAction->setCheckable(true);
    panelAction->setChecked(dockAction->isChecked());
    panelAction->setText(dockAction->text());
    panelAction->setIcon(icon);
    panelAction->setShortcut(shortcut);

    connect(panelAction, &QAction::triggered, dockAction, &QAction::trigger);
    connect(dockAction, &QAction::toggled, panelAction, &QAction::setChecked);
}

DolphinMainWindow::UndoUiInterface::UndoUiInterface() :
    KIO::FileUndoManager::UiInterface()
{
}

DolphinMainWindow::UndoUiInterface::~UndoUiInterface()
{
}

void DolphinMainWindow::UndoUiInterface::jobError(KIO::Job* job)
{
    DolphinMainWindow* mainWin= qobject_cast<DolphinMainWindow *>(parentWidget());
    if (mainWin) {
        DolphinViewContainer* container = mainWin->activeViewContainer();
        container->showMessage(job->errorString(), DolphinViewContainer::Error);
    } else {
        KIO::FileUndoManager::UiInterface::jobError(job);
    }
}
<|MERGE_RESOLUTION|>--- conflicted
+++ resolved
@@ -1560,28 +1560,12 @@
     backShortcuts.append(QKeySequence(Qt::Key_Backspace));
     backAction->setShortcuts(backShortcuts);
 
-<<<<<<< HEAD
-    m_recentTabsMenu = new KActionMenu(i18n("Recently Closed Tabs"), this);
-    m_recentTabsMenu->setIcon(QIcon::fromTheme("edit-undo"));
-    m_recentTabsMenu->setDelayed(false);
-    actionCollection()->addAction("closed_tabs", m_recentTabsMenu);
-    connect(m_recentTabsMenu->menu(), &QMenu::triggered,
-            this, &DolphinMainWindow::restoreClosedTab);
-
-    QAction* action = new QAction(i18n("Empty Recently Closed Tabs"), m_recentTabsMenu);
-    action->setIcon(QIcon::fromTheme("edit-clear-list"));
-    action->setData(QVariant::fromValue(true));
-    m_recentTabsMenu->addAction(action);
-    m_recentTabsMenu->addSeparator();
-    m_recentTabsMenu->setEnabled(false);
-=======
     DolphinRecentTabsMenu* recentTabsMenu = new DolphinRecentTabsMenu(this);
     actionCollection()->addAction("closed_tabs", recentTabsMenu);
     connect(this, SIGNAL(rememberClosedTab(KUrl,KUrl)),
             recentTabsMenu, SLOT(rememberClosedTab(KUrl,KUrl)));
     connect(recentTabsMenu, SIGNAL(restoreClosedTab(KUrl,KUrl)),
             this, SLOT(restoreClosedTab(KUrl,KUrl)));
->>>>>>> 74d8522a
 
     KStandardAction::forward(this, SLOT(goForward()), actionCollection());
     KStandardAction::up(this, SLOT(goUp()), actionCollection());
@@ -1885,47 +1869,6 @@
     return true;
 }
 
-<<<<<<< HEAD
-void DolphinMainWindow::rememberClosedTab(int index)
-{
-    QMenu* tabsMenu = m_recentTabsMenu->menu();
-
-    const QString primaryPath = m_viewTab[index].primaryView->url().path();
-    const QString iconName = KIO::iconNameForUrl(primaryPath);
-
-    QAction* action = new QAction(squeezedText(primaryPath), tabsMenu);
-
-    ClosedTab closedTab;
-    closedTab.primaryUrl = m_viewTab[index].primaryView->url();
-
-    if (m_viewTab[index].secondaryView) {
-        closedTab.secondaryUrl = m_viewTab[index].secondaryView->url();
-        closedTab.isSplit = true;
-    } else {
-        closedTab.isSplit = false;
-    }
-
-    action->setData(QVariant::fromValue(closedTab));
-    action->setIcon(QIcon::fromTheme(iconName));
-
-    // add the closed tab menu entry after the separator and
-    // "Empty Recently Closed Tabs" entry
-    if (tabsMenu->actions().size() == 2) {
-        tabsMenu->addAction(action);
-    } else {
-        tabsMenu->insertAction(tabsMenu->actions().at(2), action);
-    }
-
-    // assure that only up to 8 closed tabs are shown in the menu
-    if (tabsMenu->actions().size() > 8) {
-        tabsMenu->removeAction(tabsMenu->actions().last());
-    }
-    actionCollection()->action("closed_tabs")->setEnabled(true);
-    KAcceleratorManager::manage(tabsMenu);
-}
-
-=======
->>>>>>> 74d8522a
 void DolphinMainWindow::refreshViews()
 {
     Q_ASSERT(m_viewTab[m_tabIndex].primaryView);
